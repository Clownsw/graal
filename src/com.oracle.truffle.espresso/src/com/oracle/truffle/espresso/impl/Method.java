--- conflicted
+++ resolved
@@ -986,19 +986,11 @@
                 }
                 // Initializing a class costs a lock, do it outside of this method's lock to avoid
                 // congestion.
-<<<<<<< HEAD
-                // Note that requesting a call target is immediately followed by a call to the method,
-                // before advancing BCI.
-                // This ensures that we are respecting the specs, saying that a class must be
-                // initialized before a method is called, while saving a call to safeInitialize after a
-                // method lookup.
-=======
                 // Note that requesting a call target is immediately followed by a call to the
                 // method, before advancing BCI.
                 // This ensures that we are respecting the specs, saying that a class must be
                 // initialized before a method is called, while saving a call to safeInitialize
                 // after a method lookup.
->>>>>>> 74930ef7
                 declaringKlass.safeInitialize();
 
                 synchronized (this) {
@@ -1015,13 +1007,8 @@
                     } else {
                         if (getMethod().isNative()) {
                             // Bind native method.
-<<<<<<< HEAD
-                            // If the loader is null we have a system class, so we attempt a lookup in
-                            // the native Java library.
-=======
                             // If the loader is null we have a system class, so we attempt a lookup
                             // in the native Java library.
->>>>>>> 74930ef7
                             if (StaticObject.isNull(getMethod().getDeclaringKlass().getDefiningClassLoader())) {
                                 // Look in libjava
                                 for (boolean withSignature : new boolean[]{false, true}) {
@@ -1056,36 +1043,22 @@
                                      * MethodHandle.invoke(Object... args), or
                                      * MethodHandle.invokeExact(Object... args).
                                      *
-<<<<<<< HEAD
                                      * The method was obtained through a regular lookup (since it is in
                                      * the declared method). Delegate it to a polysignature method
                                      * lookup.
-=======
-                                     * The method was obtained through a regular lookup (since it is
-                                     * in the declared method). Delegate it to a polysignature
-                                     * method lookup.
->>>>>>> 74930ef7
                                      *
                                      * Redundant callTarget assignment. Better sure than sorry.
                                      */
                                     this.callTarget = declaringKlass.lookupPolysigMethod(getName(), getRawSignature()).getCallTarget();
                                 } else {
-<<<<<<< HEAD
                                     getContext().getLogger().log(Level.WARNING, "Failed to link native method: {0}", getMethod().toString());
-=======
-                                    getContext().getLogger().log(Level.WARNING, "Failed to link native method: {0}", this.toString());
->>>>>>> 74930ef7
                                     throw Meta.throwException(meta.java_lang_UnsatisfiedLinkError);
                                 }
                             }
                         } else {
                             if (codeAttribute == null) {
                                 throw Meta.throwExceptionWithMessage(meta.java_lang_AbstractMethodError,
-<<<<<<< HEAD
                                         "Calling abstract method: " + getMethod().getDeclaringKlass().getType() + "." + getName() + " -> " + getRawSignature());
-=======
-                                                "Calling abstract method: " + getMethod().getDeclaringKlass().getType() + "." + getName() + " -> " + getRawSignature());
->>>>>>> 74930ef7
                             }
 
                             FrameDescriptor frameDescriptor = initFrameDescriptor(getMaxLocals() + getMaxStackSize());
@@ -1243,7 +1216,6 @@
         public boolean isObsolete() {
             return !assumption.isValid();
         }
-<<<<<<< HEAD
 
         @Override
         public long getEndBCI() {
@@ -1261,8 +1233,6 @@
             }
             return bci;
         }
-=======
->>>>>>> 74930ef7
     }
     // endregion jdwp-specific
 }