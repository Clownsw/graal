/*
 * Copyright (c) 2020, 2021, Oracle and/or its affiliates. All rights reserved.
 * DO NOT ALTER OR REMOVE COPYRIGHT NOTICES OR THIS FILE HEADER.
 *
 * This code is free software; you can redistribute it and/or modify it
 * under the terms of the GNU General Public License version 2 only, as
 * published by the Free Software Foundation.  Oracle designates this
 * particular file as subject to the "Classpath" exception as provided
 * by Oracle in the LICENSE file that accompanied this code.
 *
 * This code is distributed in the hope that it will be useful, but WITHOUT
 * ANY WARRANTY; without even the implied warranty of MERCHANTABILITY or
 * FITNESS FOR A PARTICULAR PURPOSE.  See the GNU General Public License
 * version 2 for more details (a copy is included in the LICENSE file that
 * accompanied this code).
 *
 * You should have received a copy of the GNU General Public License version
 * 2 along with this work; if not, write to the Free Software Foundation,
 * Inc., 51 Franklin St, Fifth Floor, Boston, MA 02110-1301 USA.
 *
 * Please contact Oracle, 500 Oracle Parkway, Redwood Shores, CA 94065 USA
 * or visit www.oracle.com if you need additional information or have any
 * questions.
 */
package com.oracle.svm.core.jfr;

import org.graalvm.compiler.serviceprovider.JavaVersionUtil;
import org.graalvm.nativeimage.CurrentIsolate;
import org.graalvm.nativeimage.IsolateThread;
import org.graalvm.nativeimage.Platform;
import org.graalvm.nativeimage.Platforms;
import org.graalvm.nativeimage.StackValue;
import org.graalvm.word.UnsignedWord;
import org.graalvm.word.WordFactory;

import org.graalvm.compiler.api.replacements.Fold;
import com.oracle.svm.core.Uninterruptible;
import com.oracle.svm.core.UnmanagedMemoryUtil;
import com.oracle.svm.core.jfr.events.ThreadEndEvent;
import com.oracle.svm.core.jfr.events.ThreadStartEvent;
import com.oracle.svm.core.sampler.SamplerBuffer;
import com.oracle.svm.core.sampler.SamplerSampleWriterData;
import com.oracle.svm.core.thread.ThreadListener;
import com.oracle.svm.core.thread.VMOperation;
import com.oracle.svm.core.threadlocal.FastThreadLocalFactory;
import com.oracle.svm.core.threadlocal.FastThreadLocalLong;
import com.oracle.svm.core.threadlocal.FastThreadLocalObject;
import com.oracle.svm.core.threadlocal.FastThreadLocalWord;
import com.oracle.svm.core.util.VMError;
import com.oracle.svm.core.thread.Target_java_lang_Thread;
import com.oracle.svm.core.SubstrateUtil;

import com.oracle.svm.core.jfr.JfrBufferNodeLinkedList.JfrBufferNode;

/**
 * This class holds various JFR-specific thread local values.
 *
 * Each thread uses both a Java and a native {@link JfrBuffer}:
 * <ul>
 * <li>The Java buffer is accessed by JFR events that are implemented as Java classes and written
 * using {@code EventWriter}.</li>
 * <li>The native buffer is accessed when {@link JfrNativeEventWriter} is used to write an
 * event.</li>
 * </ul>
 *
 * It is necessary to have separate buffers as a native JFR event (e.g., a GC or an allocation)
 * could otherwise destroy a Java-level JFR event. All methods that access a {@link JfrBuffer} must
 * be uninterruptible to avoid races with JFR code that is executed at a safepoint (such code may
 * access and modify the buffers of other threads).
 *
 * Additionally, each thread may store stack trace data in a {@link SamplerBuffer}. This buffer is
 * used for both JFR stack traces and JFR sampling. All methods that access a {@link SamplerBuffer}
 * must be uninterruptible to avoid races with JFR code that is executed at a safepoint (such code
 * may access and modify the buffers of other threads). Sometimes, it is additionally necessary to
 * disable sampling temporarily to avoid that the sampler modifies the buffer unexpectedly.
 */
public class JfrThreadLocal implements ThreadListener {
    /* Event-related thread-locals. */
    private static final FastThreadLocalObject<Target_jdk_jfr_internal_EventWriter> javaEventWriter = FastThreadLocalFactory.createObject(Target_jdk_jfr_internal_EventWriter.class,
                    "JfrThreadLocal.javaEventWriter");
    private static final FastThreadLocalWord<JfrBufferNode> javaBufferNode = FastThreadLocalFactory.createWord("JfrThreadLocal.javaBufferNode");
    private static final FastThreadLocalWord<JfrBufferNode> nativeBufferNode = FastThreadLocalFactory.createWord("JfrThreadLocal.nativeBufferNode");
    private static final FastThreadLocalWord<UnsignedWord> dataLost = FastThreadLocalFactory.createWord("JfrThreadLocal.dataLost");

    /* Stacktrace-related thread-locals. */
    private static final FastThreadLocalWord<SamplerBuffer> samplerBuffer = FastThreadLocalFactory.createWord("JfrThreadLocal.samplerBuffer");
    private static final FastThreadLocalLong missedSamples = FastThreadLocalFactory.createLong("JfrThreadLocal.missedSamples");
    private static final FastThreadLocalLong unparseableStacks = FastThreadLocalFactory.createLong("JfrThreadLocal.unparseableStacks");
    private static final FastThreadLocalWord<SamplerSampleWriterData> samplerWriterData = FastThreadLocalFactory.createWord("JfrThreadLocal.samplerWriterData");
    private static final JfrBufferNodeLinkedList javaBufferList = new JfrBufferNodeLinkedList();
    private static final JfrBufferNodeLinkedList nativeBufferList = new JfrBufferNodeLinkedList();
    private long threadLocalBufferSize;

    @Fold
    @Uninterruptible(reason = "Called from uninterruptible code.")
    public static JfrBufferNodeLinkedList getNativeBufferList() {
        return nativeBufferList;
    }

    @Fold
    @Uninterruptible(reason = "Called from uninterruptible code.")
    public static JfrBufferNodeLinkedList getJavaBufferList() {
        return javaBufferList;
    }

    @Platforms(Platform.HOSTED_ONLY.class)
    public JfrThreadLocal() {
    }

    public void initialize(long bufferSize) {
        this.threadLocalBufferSize = bufferSize;
    }

    @Uninterruptible(reason = "Only uninterruptible code may be executed before the thread is fully started.")
    @Override

    public void beforeThreadStart(IsolateThread isolateThread, Thread javaThread) {
        if (SubstrateJVM.get().isRecording()) {
            SubstrateJVM.getThreadRepo().registerThread(javaThread);
            ThreadStartEvent.emit(javaThread);
        }
    }

    @Uninterruptible(reason = "Only uninterruptible code may be executed after Thread.exit.")
    @Override
    public void afterThreadExit(IsolateThread isolateThread, Thread javaThread) {
        if (SubstrateJVM.get().isRecording()) {
            ThreadEndEvent.emit(javaThread);
            stopRecording(isolateThread);
        }
    }

    @Uninterruptible(reason = "Accesses various JFR buffers.")
    public static void stopRecording(IsolateThread isolateThread) {
        /* Flush event buffers. From this point onwards, no further JFR events may be emitted. */
<<<<<<< HEAD

        if (flushBuffers) {
            JfrBufferNode jbn = javaBufferNode.get(isolateThread);
            JfrBufferNode nbn = nativeBufferNode.get(isolateThread);

            if (jbn.isNonNull()) {
                JfrBuffer jb = jbn.getValue();
                assert jb.isNonNull() && jbn.getAlive();
                flush(jb, WordFactory.unsigned(0), 0);
                jbn.setAlive(false);

            }
            if (nbn.isNonNull()) {
                JfrBuffer nb = nbn.getValue();
                assert nb.isNonNull() && nbn.getAlive();
                flush(nb, WordFactory.unsigned(0), 0);
                nbn.setAlive(false);
            }
=======
        JfrBuffer jb = javaBuffer.get(isolateThread);
        if (jb.isNonNull()) {
            flush(jb, WordFactory.unsigned(0), 0);
        }

        JfrBuffer nb = nativeBuffer.get(isolateThread);
        if (nb.isNonNull()) {
            flush(nb, WordFactory.unsigned(0), 0);
>>>>>>> 763459a0
        }

        /* Clear event-related thread-locals. */
        dataLost.set(isolateThread, WordFactory.unsigned(0));
        javaEventWriter.set(isolateThread, null);
        javaBufferNode.set(isolateThread, WordFactory.nullPointer());
        nativeBufferNode.set(isolateThread, WordFactory.nullPointer());

        /* Clear stacktrace-related thread-locals. */
        missedSamples.set(isolateThread, 0);
        unparseableStacks.set(isolateThread, 0);
        assert samplerWriterData.get(isolateThread).isNull();

        SamplerBuffer buffer = samplerBuffer.get(isolateThread);
        if (buffer.isNonNull()) {
            SubstrateJVM.getSamplerBufferPool().pushFullBuffer(buffer);
            samplerBuffer.set(isolateThread, WordFactory.nullPointer());
        }
    }

    @Uninterruptible(reason = "Called from uninterruptible code.", mayBeInlined = true)
    public long getThreadLocalBufferSize() {
        return threadLocalBufferSize;
    }

    public Target_jdk_jfr_internal_EventWriter getEventWriter() {
        return javaEventWriter.get();
    }

    /**
     * If a safepoint happens in this method, the state that another thread can see is always
     * sufficiently consistent as the JFR buffer is still empty. So, this method does not need to be
     * uninterruptible.
     */
    public Target_jdk_jfr_internal_EventWriter newEventWriter() {
        assert javaEventWriter.get() == null;
        assert javaBufferNode.get().isNull();

        JfrBuffer buffer = getJavaBuffer();
        if (buffer.isNull()) {
            throw new OutOfMemoryError("OOME for thread local buffer");
        }

        assert JfrBufferAccess.isEmpty(buffer) : "a fresh JFR buffer must be empty";
        long startPos = buffer.getPos().rawValue();
        long maxPos = JfrBufferAccess.getDataEnd(buffer).rawValue();
        long addressOfPos = JfrBufferAccess.getAddressOfPos(buffer).rawValue();
        long jfrThreadId = SubstrateJVM.getCurrentThreadId();
        Target_jdk_jfr_internal_EventWriter result;
        if (JavaVersionUtil.JAVA_SPEC >= 19) {
            result = new Target_jdk_jfr_internal_EventWriter(startPos, maxPos, addressOfPos, jfrThreadId, true, false);
        } else {
            result = new Target_jdk_jfr_internal_EventWriter(startPos, maxPos, addressOfPos, jfrThreadId, true);
        }
        javaEventWriter.set(result);

        return result;
    }

    @Uninterruptible(reason = "Accesses a JFR buffer.")
    public JfrBuffer getJavaBuffer() {
        JfrBufferNode result = javaBufferNode.get();
        if (result.isNull()) {
            JfrBuffer buffer = JfrBufferAccess.allocate(WordFactory.unsigned(threadLocalBufferSize), JfrBufferType.THREAD_LOCAL_JAVA);
            result = javaBufferList.addNode(buffer, CurrentIsolate.getCurrentThread());
            javaBufferNode.set(result);
        }
        // result can still be null if allocation of a node or JFR buffer fails.
        if (result.isNonNull()) {
            return result.getValue();
        }
        return WordFactory.nullPointer();
    }

    @Uninterruptible(reason = "Accesses a JFR buffer.", callerMustBe = true)
    public JfrBuffer getNativeBuffer() {
        JfrBufferNode result = nativeBufferNode.get();
        if (result.isNull()) {
            JfrBuffer buffer = JfrBufferAccess.allocate(WordFactory.unsigned(threadLocalBufferSize), JfrBufferType.THREAD_LOCAL_NATIVE);
            result = nativeBufferList.addNode(buffer, CurrentIsolate.getCurrentThread());
            nativeBufferNode.set(result);
        }
        // result can still be null if allocation of a node or JFR buffer fails.
        if (result.isNonNull()) {
            return result.getValue();
        }
        return WordFactory.nullPointer();
    }

    @Uninterruptible(reason = "Accesses a JFR buffer.", callerMustBe = true)
    public static JfrBuffer getJavaBuffer(IsolateThread thread) {
        assert VMOperation.isInProgressAtSafepoint();
        JfrBufferNode result = javaBufferNode.get(thread);
        if (result.isNonNull()) {
            return result.getValue();
        }
        return WordFactory.nullPointer();
    }

    @Uninterruptible(reason = "Accesses a JFR buffer.", callerMustBe = true)
    public static JfrBuffer getNativeBuffer(IsolateThread thread) {
        assert VMOperation.isInProgressAtSafepoint();
        JfrBufferNode result = nativeBufferNode.get(thread);
        if (result.isNonNull()) {
            return result.getValue();
        }
        return WordFactory.nullPointer();
    }

    @Uninterruptible(reason = "Called from uninterruptible code.", mayBeInlined = true)
    public static void notifyEventWriter(IsolateThread thread) {
        if (javaEventWriter.get(thread) != null) {
            javaEventWriter.get(thread).notified = true;
        }
    }

    @Uninterruptible(reason = "Accesses a JFR buffer.")
    private static void acquireBufferWithRetry(JfrBuffer buffer) {
        while (!JfrBufferAccess.acquire(buffer)) {

        }
    }

    /**
     * This method only copies the JFR buffer's unflushed data to the global buffers. This can be
     * used outside a safepoint from the flushing thread while other threads continue writing
     * events.
     */
    @Uninterruptible(reason = "Accesses a JFR buffer.")
    public static boolean flushNoReset(JfrBuffer threadLocalBuffer) {
        acquireBufferWithRetry(threadLocalBuffer);
        try {
            UnsignedWord unflushedSize = JfrBufferAccess.getUnflushedSize(threadLocalBuffer);
            if (unflushedSize.aboveThan(0)) {
                JfrGlobalMemory globalMemory = SubstrateJVM.getGlobalMemory();
                // Top is increased in JfrGlobalMemory.write
                if (!globalMemory.write(threadLocalBuffer, unflushedSize, true)) {
                    return false;
                }
            }
            return true;
        } finally {
            JfrBufferAccess.release(threadLocalBuffer);
        }
    }

    @Uninterruptible(reason = "Accesses a JFR buffer.")
    public static JfrBuffer flush(JfrBuffer threadLocalBuffer, UnsignedWord uncommitted, int requested) {
        VMError.guarantee(threadLocalBuffer.isNonNull(), "TLB cannot be null if promoting.");

        // Needed for race between streaming flush and promotion
        acquireBufferWithRetry(threadLocalBuffer);
        try {
            UnsignedWord unflushedSize = JfrBufferAccess.getUnflushedSize(threadLocalBuffer);
            if (unflushedSize.aboveThan(0)) {
                JfrGlobalMemory globalMemory = SubstrateJVM.getGlobalMemory();
                if (!globalMemory.write(threadLocalBuffer, unflushedSize, false)) {
                    JfrBufferAccess.reinitialize(threadLocalBuffer);
                    writeDataLoss(threadLocalBuffer, unflushedSize);
                    return WordFactory.nullPointer();
                }
            }

            if (uncommitted.aboveThan(0)) {
                /* Copy all uncommitted memory to the start of the thread local buffer. */
                assert JfrBufferAccess.getDataStart(threadLocalBuffer).add(uncommitted).belowOrEqual(JfrBufferAccess.getDataEnd(threadLocalBuffer));
                UnmanagedMemoryUtil.copy(threadLocalBuffer.getPos(), JfrBufferAccess.getDataStart(threadLocalBuffer), uncommitted);
            }
            JfrBufferAccess.reinitialize(threadLocalBuffer);
            assert JfrBufferAccess.getUnflushedSize(threadLocalBuffer).equal(0);
            if (threadLocalBuffer.getSize().aboveOrEqual(uncommitted.add(requested))) {
                return threadLocalBuffer;
            }

            return WordFactory.nullPointer();
        } finally {
            JfrBufferAccess.release(threadLocalBuffer);
        }
    }

    @Uninterruptible(reason = "Accesses a JFR buffer.")
    private static void writeDataLoss(JfrBuffer buffer, UnsignedWord unflushedSize) {
        assert buffer.isNonNull();
        assert unflushedSize.aboveThan(0);
        UnsignedWord totalDataLoss = increaseDataLost(unflushedSize);
        if (JfrEvent.DataLoss.shouldEmit()) {
            JfrNativeEventWriterData data = StackValue.get(JfrNativeEventWriterData.class);
            JfrNativeEventWriterDataAccess.initialize(data, buffer);

            JfrNativeEventWriter.beginSmallEvent(data, JfrEvent.DataLoss);
            JfrNativeEventWriter.putLong(data, JfrTicks.elapsedTicks());
            JfrNativeEventWriter.putLong(data, unflushedSize.rawValue());
            JfrNativeEventWriter.putLong(data, totalDataLoss.rawValue());
            JfrNativeEventWriter.endSmallEvent(data);
        }
    }

    @Uninterruptible(reason = "Called from uninterruptible code.", mayBeInlined = true)
    private static UnsignedWord increaseDataLost(UnsignedWord delta) {
        UnsignedWord result = dataLost.get().add(delta);
        dataLost.set(result);
        return result;
    }

    public void teardown() {
        JfrBufferNodeLinkedList nativeBuffers = getNativeBufferList();
        if (nativeBuffers != null) {
            nativeBuffers.teardown();
        }
        JfrBufferNodeLinkedList javaBuffers = getJavaBufferList();
        if (javaBuffers != null) {
            javaBuffers.teardown();
        }
    }

    public void exclude(Thread thread) {
        if (!thread.equals(Thread.currentThread())) {
            return;
        }
        IsolateThread currentIsolateThread = CurrentIsolate.getCurrentThread();
        com.oracle.svm.core.thread.Target_java_lang_Thread tjlt = com.oracle.svm.core.SubstrateUtil.cast(thread, Target_java_lang_Thread.class);
        tjlt.jfrExcluded = true;

        if (javaEventWriter.get(currentIsolateThread) != null && JavaVersionUtil.JAVA_SPEC >= 19) {
            javaEventWriter.get(currentIsolateThread).excluded = true;
        }
    }

    public void include(Thread thread) {
        if (!thread.equals(Thread.currentThread())) {
            return;
        }

        IsolateThread currentIsolateThread = CurrentIsolate.getCurrentThread();
        Target_java_lang_Thread tjlt = SubstrateUtil.cast(thread, Target_java_lang_Thread.class);
        tjlt.jfrExcluded = false;

        if (javaEventWriter.get(currentIsolateThread) != null && JavaVersionUtil.JAVA_SPEC >= 19) {
            javaEventWriter.get(currentIsolateThread).excluded = false;
        }
    }

    @Uninterruptible(reason = "Called from uninterruptible code.")
    public boolean isCurrentThreadExcluded() {
        Target_java_lang_Thread tjlt = SubstrateUtil.cast(Thread.currentThread(), Target_java_lang_Thread.class);
        return tjlt.jfrExcluded;
    }

    @Uninterruptible(reason = "Accesses a sampler buffer.", callerMustBe = true)
    public static SamplerBuffer getSamplerBuffer() {
        return getSamplerBuffer(CurrentIsolate.getCurrentThread());
    }

    @Uninterruptible(reason = "Accesses a sampler buffer.", callerMustBe = true)
    public static SamplerBuffer getSamplerBuffer(IsolateThread thread) {
        assert CurrentIsolate.getCurrentThread() == thread || VMOperation.isInProgressAtSafepoint();
        return samplerBuffer.get(thread);
    }

    @Uninterruptible(reason = "Called from uninterruptible code.", mayBeInlined = true)
    public static void setSamplerBuffer(SamplerBuffer buffer) {
        samplerBuffer.set(buffer);
    }

    @Uninterruptible(reason = "Called from uninterruptible code.", mayBeInlined = true)
    public static void increaseMissedSamples() {
        missedSamples.set(getMissedSamples() + 1);
    }

    @Uninterruptible(reason = "Called from uninterruptible code.", mayBeInlined = true)
    public static long getMissedSamples() {
        return missedSamples.get();
    }

    @Uninterruptible(reason = "Called from uninterruptible code.", mayBeInlined = true)
    public static void increaseUnparseableStacks() {
        unparseableStacks.set(getUnparseableStacks() + 1);
    }

    @Uninterruptible(reason = "Called from uninterruptible code.", mayBeInlined = true)
    public static long getUnparseableStacks() {
        return unparseableStacks.get();
    }

    @Uninterruptible(reason = "Called from uninterruptible code.", mayBeInlined = true)
    public static void setSamplerWriterData(SamplerSampleWriterData data) {
        assert samplerWriterData.get().isNull() || data.isNull();
        samplerWriterData.set(data);
    }

    @Uninterruptible(reason = "Called from uninterruptible code.", mayBeInlined = true)
    public static SamplerSampleWriterData getSamplerWriterData() {
        return samplerWriterData.get();

    }
}<|MERGE_RESOLUTION|>--- conflicted
+++ resolved
@@ -133,7 +133,6 @@
     @Uninterruptible(reason = "Accesses various JFR buffers.")
     public static void stopRecording(IsolateThread isolateThread) {
         /* Flush event buffers. From this point onwards, no further JFR events may be emitted. */
-<<<<<<< HEAD
 
         if (flushBuffers) {
             JfrBufferNode jbn = javaBufferNode.get(isolateThread);
@@ -152,16 +151,6 @@
                 flush(nb, WordFactory.unsigned(0), 0);
                 nbn.setAlive(false);
             }
-=======
-        JfrBuffer jb = javaBuffer.get(isolateThread);
-        if (jb.isNonNull()) {
-            flush(jb, WordFactory.unsigned(0), 0);
-        }
-
-        JfrBuffer nb = nativeBuffer.get(isolateThread);
-        if (nb.isNonNull()) {
-            flush(nb, WordFactory.unsigned(0), 0);
->>>>>>> 763459a0
         }
 
         /* Clear event-related thread-locals. */
@@ -278,12 +267,7 @@
         }
     }
 
-    @Uninterruptible(reason = "Accesses a JFR buffer.")
-    private static void acquireBufferWithRetry(JfrBuffer buffer) {
-        while (!JfrBufferAccess.acquire(buffer)) {
-
-        }
-    }
+
 
     /**
      * This method only copies the JFR buffer's unflushed data to the global buffers. This can be
@@ -292,7 +276,7 @@
      */
     @Uninterruptible(reason = "Accesses a JFR buffer.")
     public static boolean flushNoReset(JfrBuffer threadLocalBuffer) {
-        acquireBufferWithRetry(threadLocalBuffer);
+        JfrBufferAccess.tryLock(threadLocalBuffer, Integer.MAX_VALUE);
         try {
             UnsignedWord unflushedSize = JfrBufferAccess.getUnflushedSize(threadLocalBuffer);
             if (unflushedSize.aboveThan(0)) {
@@ -313,7 +297,7 @@
         VMError.guarantee(threadLocalBuffer.isNonNull(), "TLB cannot be null if promoting.");
 
         // Needed for race between streaming flush and promotion
-        acquireBufferWithRetry(threadLocalBuffer);
+        JfrBufferAccess.tryLock(threadLocalBuffer, Integer.MAX_VALUE);
         try {
             UnsignedWord unflushedSize = JfrBufferAccess.getUnflushedSize(threadLocalBuffer);
             if (unflushedSize.aboveThan(0)) {
