--- conflicted
+++ resolved
@@ -63,11 +63,7 @@
         if (result.isNonNull()) {
             result.setSize(dataSize);
             result.setBufferType(bufferType);
-<<<<<<< HEAD
-            result.setAcquired(NOT_ACQUIRED);
-=======
             NativeSpinLockUtils.initialize(ptrToLock(result));
->>>>>>> 763459a0
             reinitialize(result);
         }
         return result;
@@ -96,6 +92,12 @@
     public static boolean tryLock(JfrBuffer buffer) {
         assert buffer.isNonNull();
         return NativeSpinLockUtils.tryLock(ptrToLock(buffer));
+    }
+
+    @Uninterruptible(reason = "We must guarantee that all buffers are in unacquired state when entering a safepoint.", callerMustBe = true)
+    public static boolean tryLock(JfrBuffer buffer, int retries) {
+        assert buffer.isNonNull();
+        return NativeSpinLockUtils.tryLock(ptrToLock(buffer), retries);
     }
 
     @Uninterruptible(reason = "We must guarantee that all buffers are in unacquired state when entering a safepoint.", callerMustBe = true)
