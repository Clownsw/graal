--- conflicted
+++ resolved
@@ -25,12 +25,10 @@
 package com.oracle.svm.core.jdk;
 
 import com.oracle.svm.core.annotate.Alias;
-import com.oracle.svm.core.annotate.RecomputeFieldValue;
 import com.oracle.svm.core.annotate.Substitute;
 import com.oracle.svm.core.annotate.TargetClass;
 import com.oracle.svm.core.annotate.TargetElement;
 import com.oracle.svm.core.util.BasedOnJDKFile;
-import jdk.internal.module.ModuleBootstrap;
 
 /**
  * Substitution class for {@link java.lang.Module}. We need to substitute native methods
@@ -59,13 +57,9 @@
      */
     @Substitute
     @TargetElement(onlyWith = JDKLatest.class)
-<<<<<<< HEAD
-    public native void ensureNativeAccess(Class<?> owner, String methodName, Class<?> currentClass, boolean jni);
-=======
     public void ensureNativeAccess(Class<?> owner, String methodName, Class<?> currentClass, boolean jni) {
         /* Do Nothing */
     }
->>>>>>> 8e4597f6
 
     @Substitute
     @BasedOnJDKFile("https://github.com/openjdk/jdk/blob/jdk-23+10/src/hotspot/share/classfile/modules.cpp#L275-L479")
@@ -96,15 +90,4 @@
     private static void addExportsToAllUnnamed0(Module from, String pn) {
         ModuleNative.addExportsToAllUnnamed(from, pn);
     }
-}
-
-@TargetClass(className = "jdk.internal.module.ModuleBootstrap", onlyWith = JDKLatest.class)
-final class Target_jdk_internal_module_ModuleBootstrap {
-    /**
-     * Allow all illegal native access. This is a workaround for JDK-8331671 until we have a better
-     * solution. (GR-57608)
-     */
-    @Alias //
-    @RecomputeFieldValue(kind = RecomputeFieldValue.Kind.FromAlias) //
-    private static ModuleBootstrap.IllegalNativeAccess ILLEGAL_NATIVE_ACCESS = ModuleBootstrap.IllegalNativeAccess.ALLOW;
 }