#
# ----------------------------------------------------------------------------------------------------
#
# Copyright (c) 2018, 2021, Oracle and/or its affiliates. All rights reserved.
# DO NOT ALTER OR REMOVE COPYRIGHT NOTICES OR THIS FILE HEADER.
#
# This code is free software; you can redistribute it and/or modify it
# under the terms of the GNU General Public License version 2 only, as
# published by the Free Software Foundation.  Oracle designates this
# particular file as subject to the "Classpath" exception as provided
# by Oracle in the LICENSE file that accompanied this code.
#
# This code is distributed in the hope that it will be useful, but WITHOUT
# ANY WARRANTY; without even the implied warranty of MERCHANTABILITY or
# FITNESS FOR A PARTICULAR PURPOSE.  See the GNU General Public License
# version 2 for more details (a copy is included in the LICENSE file that
# accompanied this code).
#
# You should have received a copy of the GNU General Public License version
# 2 along with this work; if not, write to the Free Software Foundation,
# Inc., 51 Franklin St, Fifth Floor, Boston, MA 02110-1301 USA.
#
# Please contact Oracle, 500 Oracle Parkway, Redwood Shores, CA 94065 USA
# or visit www.oracle.com if you need additional information or have any
# questions.
#
# ----------------------------------------------------------------------------------------------------
import os
import re
import tempfile
import json
from genericpath import exists
from os.path import basename, dirname, getsize, join
from traceback import print_tb
import inspect
import subprocess

import mx
import mx_benchmark
import mx_sdk_vm
import mx_sdk_vm_impl

_suite = mx.suite('vm')
_polybench_vm_registry = mx_benchmark.VmRegistry('PolyBench', 'polybench-vm')
_polybench_modes = [
    ('standard', ['--mode=standard']),
    ('interpreter', ['--mode=interpreter']),
]

POLYBENCH_METRIC_MAPPING = {
    "compilation-time": "compile-time",
    "partial-evaluation-time": "pe-time",
    "allocated-bytes": "allocated-memory",
    "peak-time": "time"
}  # Maps some polybench metrics to standardized metric names


class GraalVm(mx_benchmark.OutputCapturingJavaVm):
    def __init__(self, name, config_name, extra_java_args, extra_launcher_args):
        """
        :type name: str
        :type config_name: str
        :type extra_java_args: list[str] | None
        :type extra_launcher_args: list[str] | None
        """
        super(GraalVm, self).__init__()
        self._name = name
        self._config_name = config_name
        self.extra_java_args = extra_java_args or []
        self.extra_launcher_args = extra_launcher_args or []
        self.debug_args = mx.java_debug_args() if "jvm" in config_name else []

    def name(self):
        return self._name

    def config_name(self):
        return self._config_name

    def post_process_command_line_args(self, args):
        return self.extra_java_args + self.debug_args + args

    def post_process_launcher_command_line_args(self, args):
        return self.extra_launcher_args + \
               ['--vm.' + x[1:] if x.startswith('-X') else x for x in self.debug_args] + \
               args

    def home(self):
        if self.name() == 'native-image-java-home':
            return mx.get_jdk().home
        return mx_sdk_vm_impl.graalvm_home(fatalIfMissing=True)

    def generate_java_command(self, args):
        return [os.path.join(self.home(), 'bin', 'java')] + args

    def run_java(self, args, out=None, err=None, cwd=None, nonZeroIsFatal=False):
        """Run 'java' workloads."""
        self.extract_vm_info(args)
        cmd = self.generate_java_command(args)
        cmd = mx.apply_command_mapper_hooks(cmd, self.command_mapper_hooks)
        return mx.run(cmd, out=out, err=err, cwd=cwd, nonZeroIsFatal=nonZeroIsFatal)

    def run_lang(self, cmd, args, cwd):
        """Deprecated. Call 'run_launcher' instead."""
        mx.log_deprecation("'run_lang' is deprecated. Use 'run_launcher' instead.")
        return self.run_launcher(cmd, args, cwd)

    def run_launcher(self, cmd, args, cwd):
        """Run the 'cmd' command in the 'bin' directory."""
        args = self.post_process_launcher_command_line_args(args)
        self.extract_vm_info(args)
        mx.log("Running '{}' on '{}' with args: '{}'".format(cmd, self.name(), " ".join(args)))
        out = mx.TeeOutputCapture(mx.OutputCapture())
        command = [os.path.join(self.home(), 'bin', cmd)] + args
        command = mx.apply_command_mapper_hooks(command, self.command_mapper_hooks)
        code = mx.run(command, out=out, err=out, cwd=cwd, nonZeroIsFatal=False)
        out = out.underlying.data
        dims = self.dimensions(cwd, args, code, out)
        return code, out, dims


class NativeImageVM(GraalVm):
    """
    This is a VM that should be used for running all Native Image benchmarks. This VM should support all the benchmarks
    that a regular Java VM supports as it:
       1) Runs a benchmark with the Native Image Agent.
       2) Builds an image based on the configuration collected by the agent.
       3) Runs the image of the benchmark with supported VM arguments and with run-time arguments.
    """

    class BenchmarkConfig:
        def __init__(self, vm, bm_suite, args):
            self.bmSuite = bm_suite
            self.benchmark_suite_name = bm_suite.benchSuiteName(args) if len(inspect.getargspec(bm_suite.benchSuiteName).args) > 1 else bm_suite.benchSuiteName() # pylint: disable=deprecated-method
            self.benchmark_name = bm_suite.benchmarkName()
            self.executable, self.classpath_arguments, self.system_properties, self.image_vm_args, image_run_args = NativeImageVM.extract_benchmark_arguments(args)
            self.extra_image_build_arguments = bm_suite.extra_image_build_argument(self.benchmark_name, args)
            # use list() to create fresh copies to safeguard against accidental modification
            self.image_run_args = bm_suite.extra_run_arg(self.benchmark_name, args, list(image_run_args))
            self.extra_agent_run_args = bm_suite.extra_agent_run_arg(self.benchmark_name, args, list(image_run_args))
            self.extra_agentlib_options = bm_suite.extra_agentlib_options(self.benchmark_name, args, list(image_run_args))
            for option in self.extra_agentlib_options:
                if option.startswith('config-output-dir'):
                    mx.abort("config-output-dir must not be set in the extra_agentlib_options.")
            self.extra_profile_run_args = bm_suite.extra_profile_run_arg(self.benchmark_name, args, list(image_run_args))
            self.extra_agent_profile_run_args = bm_suite.extra_agent_profile_run_arg(self.benchmark_name, args, list(image_run_args))
            self.benchmark_output_dir = bm_suite.benchmark_output_dir(self.benchmark_name, args)
            self.pgo_iteration_num = bm_suite.pgo_iteration_num(self.benchmark_name, args)
            self.params = ['extra-image-build-argument', 'extra-run-arg', 'extra-agent-run-arg', 'extra-profile-run-arg',
                           'extra-agent-profile-run-arg', 'benchmark-output-dir', 'stages', 'skip-agent-assertions']

            self.profile_file_extension = '.iprof'
            self.stages = bm_suite.stages(args)
            if vm.jdk_profiles_collect:  # forbid image build/run in the profile collection execution mode
                for stage in ('image', 'run'):
                    if stage in self.stages:
                        self.stages.remove(stage)
            self.last_stage = self.stages[-1]
            self.skip_agent_assertions = bm_suite.skip_agent_assertions(self.benchmark_name, args)
            self.root_dir = self.benchmark_output_dir if self.benchmark_output_dir else mx.suite('vm').get_output_root(platformDependent=False, jdkDependent=False)
            unique_suite_name = '{}-{}'.format(self.bmSuite.benchSuiteName(), self.bmSuite.version().replace('.', '-')) if self.bmSuite.version() != 'unknown' else self.bmSuite.benchSuiteName()
            self.executable_name = (unique_suite_name + '-' + self.benchmark_name).lower() if self.benchmark_name else unique_suite_name.lower()
            self.final_image_name = self.executable_name + '-' + vm.config_name()
            self.output_dir = mx.join(os.path.abspath(self.root_dir), 'native-image-benchmarks', self.executable_name + '-' + vm.config_name())
            self.profile_path_no_extension = os.path.join(self.output_dir, self.executable_name)
            self.latest_profile_path = self.profile_path_no_extension + '-latest' + self.profile_file_extension
            self.config_dir = os.path.join(self.output_dir, 'config')
            self.log_dir = self.output_dir
            self.analysis_report_path = os.path.join(self.output_dir, self.executable_name + '-analysis.json')
            self.image_build_stats_file = bm_suite.image_build_stats_file(self, args)
            self.base_image_build_args = [os.path.join(vm.home(), 'bin', 'native-image')]
            self.base_image_build_args += ['--no-fallback', '-g']
            self.base_image_build_args += ['-H:+VerifyGraalGraphs', '-H:+VerifyPhases', '--diagnostics-mode'] if vm.is_gate else []
            self.base_image_build_args += bm_suite.build_assertions(self.benchmark_name, vm.is_gate)

            self.base_image_build_args += self.system_properties
            self.base_image_build_args += self.classpath_arguments
            self.base_image_build_args += self.executable
            self.base_image_build_args += ['-H:Path=' + self.output_dir]
            self.base_image_build_args += ['-H:ConfigurationFileDirectories=' + self.config_dir]
            self.base_image_build_args += ['-H:+PrintAnalysisStatistics', '-H:AnalysisStatisticsFile=' + self.analysis_report_path]
            self.base_image_build_args += ['-H:+PrintCallEdges']
            self.base_image_build_args += ['-H:+CollectImageBuildStatistics', '-H:ImageBuildStatisticsFile=' + self.image_build_stats_file]
            if vm.is_quickbuild:
                self.base_image_build_args += ['-Ob']
            if vm.use_string_inlining:
                self.base_image_build_args += ['-H:+UseStringInlining']
            if vm.is_llvm:
                self.base_image_build_args += ['-H:CompilerBackend=llvm', '-H:Features=org.graalvm.home.HomeFinderFeature', '-H:DeadlockWatchdogInterval=0']
            if vm.gc:
                self.base_image_build_args += ['--gc=' + vm.gc, '-H:+SpawnIsolates']
            if vm.native_architecture:
                self.base_image_build_args += ['-H:+NativeArchitecture']
            if vm.analysis_context_sensitivity:
                self.base_image_build_args += ['-H:AnalysisContextSensitivity=' + vm.analysis_context_sensitivity, '-H:-RemoveSaturatedTypeFlows', '-H:+AliasArrayTypeFlows']
            if vm.no_inlining_before_analysis:
                self.base_image_build_args += ['-H:-InlineBeforeAnalysis']
            if self.image_vm_args is not None:
                self.base_image_build_args += self.image_vm_args
            self.base_image_build_args += self.extra_image_build_arguments

    def __init__(self, name, config_name, extra_java_args=None, extra_launcher_args=None, **kwargs):
        super(NativeImageVM, self).__init__(name, config_name, extra_java_args, extra_launcher_args)
        if len(kwargs) > 0:
            mx.log_deprecation("Ignoring NativeImageVM custom configuration! Use named configuration instead.")
            mx.warn("Ignoring: {}".format(kwargs))

        self.vm_args = None
        self.pgo_aot_inline = False
        self.pgo_instrumented_iterations = 0
        self.pgo_context_sensitive = True
        self.is_gate = False
        self.is_quickbuild = False
        self.use_string_inlining = False
        self.is_llvm = False
        self.gc = None
        self.native_architecture = False
        self.use_upx = False
        self.graalvm_edition = None
        self.config = None
        self.stages = None
        self.ml = None
        self.jdk_profiles_collect = False
        self.cached_jdk_pgo = False
        self.analysis_context_sensitivity = None
        self.no_inlining_before_analysis = False
        self._configure_from_name(config_name)

    def _configure_from_name(self, config_name):
        if not config_name:
            mx.abort("config_name must be set. Use 'default' for the default {} configuration.".format(self.__class__.__name__))

        # special case for the 'default' configuration, other configurations are handled by the regex to ensure consistent ordering
        if config_name == "default":
            return
        if config_name == "default-ce":
            self.graalvm_edition = "ce"
            return
        if config_name == "default-ee":
            self.graalvm_edition = "ee"
            return

        # This defines the allowed config names for NativeImageVM. The ones registered will be available via --jvm-config
        rule = r'^(?P<native_architecture>native-architecture-)?(?P<string_inlining>string-inlining-)?(?P<gate>gate-)?(?P<upx>upx-)?(?P<quickbuild>quickbuild-)?(?P<gc>g1gc-)?(?P<llvm>llvm-)?(?P<pgo>pgo-|pgo-ctx-insens-)?(?P<inliner>aot-inline-|iterative-|inline-explored-)?' \
               r'(?P<analysis_context_sensitivity>insens-|allocsens-|1obj-|2obj1h-|3obj2h-|4obj3h-)?(?P<no_inlining_before_analysis>no-inline-)?(?P<ml>ml-profile-inference-)?(?P<jdk_profiles>jdk-profiles-collect-|cached-jdk-pgo-)?(?P<edition>ce-|ee-)?$'

        mx.logv("== Registering configuration: {}".format(config_name))
        match_name = "{}-".format(config_name)  # adding trailing dash to simplify the regex
        matching = re.match(rule, match_name)
        if not matching:
            mx.abort("{} configuration is invalid: {}".format(self.__class__.__name__, config_name))

        if matching.group("native_architecture") is not None:
            mx.logv("'native-architecture' is enabled for {}".format(config_name))
            self.native_architecture = True

        if matching.group("string_inlining") is not None:
            mx.logv("'string-inlining' is enabled for {}".format(config_name))
            self.use_string_inlining = True

        if matching.group("gate") is not None:
            mx.logv("'gate' mode is enabled for {}".format(config_name))
            self.is_gate = True

        if matching.group("upx") is not None:
            mx.logv("'upx' is enabled for {}".format(config_name))
            self.use_upx = True

        if matching.group("quickbuild") is not None:
            mx.logv("'quickbuild' is enabled for {}".format(config_name))
            self.is_quickbuild = True

        if matching.group("gc") is not None:
            gc = matching.group("gc")[:-1]
            if gc == "g1gc":
                mx.logv("'g1gc' is enabled for {}".format(config_name))
                self.gc = "G1"
            else:
                mx.abort("Unknown GC: {}".format(gc))

        if matching.group("llvm") is not None:
            mx.logv("'llvm' mode is enabled for {}".format(config_name))
            self.is_llvm = True

        if matching.group("pgo") is not None:
            pgo_mode = matching.group("pgo")[:-1]
            if pgo_mode == "pgo":
                mx.logv("'pgo' is enabled for {}".format(config_name))
                self.pgo_instrumented_iterations = 1
            elif pgo_mode == "pgo-ctx-insens":
                mx.logv("'pgo-ctx-insens' is enabled for {}".format(config_name))
                self.pgo_instrumented_iterations = 1
                self.pgo_context_sensitive = False
            else:
                mx.abort("Unknown pgo mode: {}".format(pgo_mode))

        if matching.group("inliner") is not None:
            inliner = matching.group("inliner")[:-1]
            if self.pgo_instrumented_iterations < 1:
                mx.abort("The selected inliner require PGO! Invalid configuration: {}".format(config_name))
            if inliner == "aot-inline":
                mx.logv("'aot-inline' is enabled for {}".format(config_name))
                self.pgo_aot_inline = True
            elif inliner == "iterative":
                mx.logv("'iterative' inliner is enabled for {}".format(config_name))
                self.pgo_instrumented_iterations = 3
            elif inliner == "inline-explored":
                mx.logv("'inline-explored' is enabled for {}".format(config_name))
                self.pgo_instrumented_iterations = 3
            else:
                mx.abort("Unknown inliner configuration: {}".format(inliner))

        if matching.group("ml") is not None:
            self.ml = matching.group("ml")[:-1]

        if matching.group("jdk_profiles") is not None:
            config = matching.group("jdk_profiles")[:-1]
            if config == 'jdk-profiles-collect':
                self.jdk_profiles_collect = True
                self.pgo_instrumented_iterations = 1

                def generate_profiling_package_prefixes():
                    # run the native-image-configure tool to gather the jdk package prefixes
                    native_image_configure_command = mx.cmd_suffix(join(mx_sdk_vm.graalvm_home(), 'bin', 'native-image-configure'))
                    if not exists(native_image_configure_command):
                        mx.abort('Failed to find the native-image-configure command at {}.'.format(native_image_configure_command))
                    tmp = tempfile.NamedTemporaryFile()
                    ret = mx.run([native_image_configure_command, 'generate-filters',
                                  '--include-packages-from-modules=java.base',
                                  '--exclude-classes=org.graalvm.**', '--exclude-classes=com.oracle.**',  # remove internal packages
                                  '--output-file={}'.format(tmp.name)], nonZeroIsFatal=True)
                    if ret != 0:
                        mx.abort('Native image configure command failed.')

                    # format the profiling package prefixes
                    with open(tmp.name, 'r') as f:
                        prefixes = json.loads(f.read())
                        if 'rules' not in prefixes:
                            mx.abort('Native image configure command failed. Can not generate rules.')
                        rules = prefixes['rules']
                        rules = map(lambda r: r['includeClasses'][:-2], filter(lambda r: 'includeClasses' in r, rules))
                        return ','.join(rules)
                self.generate_profiling_package_prefixes = generate_profiling_package_prefixes
            elif config == 'cached-jdk-pgo':
                self.cached_jdk_pgo = True
            else:
                mx.abort('Unknown jdk profiles configuration: {}'.format(config))
            # choose appropriate profiles
            jdk_profiles = 'JDK{}_PROFILES'.format(str(mx.get_jdk().version).split('.')[0])
            self.cached_profiles_base_dir = mx.library(jdk_profiles).get_path(True)

        if matching.group("edition") is not None:
            edition = matching.group("edition")[:-1]
            mx.logv("GraalVM edition is set to: {}".format(edition))
            self.graalvm_edition = edition

        if matching.group("no_inlining_before_analysis") is not None:
            option = matching.group("no_inlining_before_analysis")[:-1]
            if option == "no-inline":
                mx.logv("not doing inlining before analysis for {}".format(config_name))
                self.no_inlining_before_analysis = True
            else:
                mx.abort("Unknown configuration for no inlining before analysis: {}".format(option))

        if matching.group("analysis_context_sensitivity") is not None:
            context_sensitivity = matching.group("analysis_context_sensitivity")[:-1]
            if context_sensitivity in ["insens", "allocsens"]:
                mx.logv("analysis context sensitivity {} is enabled for {}".format(context_sensitivity, config_name))
                self.analysis_context_sensitivity = context_sensitivity
            elif context_sensitivity in ["1obj", "2obj1h", "3obj2h", "4obj3h"]:
                mx.logv("analysis context sensitivity {} is enabled for {}".format(context_sensitivity, config_name))
                self.analysis_context_sensitivity = "_{}".format(context_sensitivity)
            else:
                mx.abort("Unknown analysis context sensitivity: {}".format(context_sensitivity))


    @staticmethod
    def supported_vm_arg_prefixes():
        """
            This list is intentionally restrictive. We want to be sure that what we add is correct on the case-by-case
            basis. In the future we can convert this from a failure into a warning.
            :return: a list of args supported by native image.
        """
        return ['-D', '-Xmx', '-Xmn', '-XX:-PrintGC', '-XX:+PrintGC', '--add-opens', '--add-modules', '--add-exports',
                '--add-reads']

    _VM_OPTS_SPACE_SEPARATED_ARG = ['-mp', '-modulepath', '-limitmods', '-addmods', '-upgrademodulepath', '-m',
                                    '--module-path', '--limit-modules', '--add-modules', '--upgrade-module-path',
                                    '--module', '--module-source-path', '--add-exports', '--add-opens', '--add-reads',
                                    '--patch-module', '--boot-class-path', '--source-path', '-cp', '-classpath']

    @staticmethod
    def _split_vm_arguments(args):
        i = 0
        while i < len(args):
            arg = args[i]
            if arg == '-jar':
                return args[:i], args[i:i + 2], args[i + 2:]
            elif not arg.startswith('-'):
                return args[:i], [args[i]], args[i + 1:]
            elif arg in NativeImageVM._VM_OPTS_SPACE_SEPARATED_ARG:
                i += 2
            else:
                i += 1

        mx.abort('No executable found in args: ' + str(args))

    @staticmethod
    def extract_benchmark_arguments(args):
        i = 0
        clean_args = args[:]
        while i < len(args):
            if args[i].startswith('--jvmArgsPrepend'):
                clean_args[i + 1] = ' '.join([x for x in args[i + 1].split(' ') if "-Dnative-image" not in x])
                i += 2
            else:
                i += 1
        clean_args = [x for x in clean_args if "-Dnative-image" not in x]
        vm_args, executable, image_run_args = NativeImageVM._split_vm_arguments(clean_args)

        classpath_arguments = []
        system_properties = [a for a in vm_args if a.startswith('-D')]
        image_vm_args = []
        i = 0
        while i < len(vm_args):
            vm_arg = vm_args[i]
            if vm_arg.startswith('--class-path'):
                classpath_arguments.append(vm_arg)
                i += 1
            elif vm_arg.startswith('-cp') or vm_arg.startswith('-classpath'):
                classpath_arguments += [vm_arg, vm_args[i + 1]]
                i += 2
            else:
                if not any(vm_arg.startswith(elem) for elem in NativeImageVM.supported_vm_arg_prefixes()):
                    mx.abort('Unsupported argument ' + vm_arg + '.' +
                             ' Currently supported argument prefixes are: ' + str(NativeImageVM.supported_vm_arg_prefixes()))
                if vm_arg in NativeImageVM._VM_OPTS_SPACE_SEPARATED_ARG:
                    image_vm_args.append(vm_args[i])
                    image_vm_args.append(vm_args[i + 1])
                    i += 2
                else:
                    image_vm_args.append(vm_arg)
                    i += 1

        return executable, classpath_arguments, system_properties, image_vm_args, image_run_args

    class Stages:
        def __init__(self, config, bench_out, bench_err, is_gate, non_zero_is_fatal, cwd):
            self.stages_till_now = []
            self.successfully_finished_stages = []
            self.config = config
            self.bench_out = bench_out
            self.bench_err = bench_err
            self.final_image_name = config.final_image_name
            self.is_gate = is_gate
            self.non_zero_is_fatal = non_zero_is_fatal
            self.cwd = cwd
            self.failed = False

            self.current_stage = ''
            self.exit_code = None
            self.command = None
            self.stderr_path = None
            self.stdout_path = None

        def reset_stage(self):
            self.current_stage = ''
            self.exit_code = None
            self.command = None
            self.stderr_path = None
            self.stdout_path = None

        def __enter__(self):
            self.stdout_path = os.path.abspath(os.path.join(self.config.log_dir, self.final_image_name + '-' + self.current_stage + '-stdout.log'))
            self.stderr_path = os.path.abspath(os.path.join(self.config.log_dir, self.final_image_name + '-' + self.current_stage + '-stderr.log'))
            self.stdout_file = open(self.stdout_path, 'w')
            self.stderr_file = open(self.stderr_path, 'w')

            self.separator_line()
            mx.log('Entering stage: ' + self.current_stage + ' for ' + self.final_image_name)
            self.separator_line()

            mx.log('Running: ')
            mx.log(' '.join(self.command))

            if self.stdout_path:
                mx.log('The standard output is saved to ' + str(self.stdout_path))
            if self.stderr_path:
                mx.log('The standard error is saved to ' + str(self.stderr_path))

            return self

        def __exit__(self, tp, value, tb):
            self.stdout_file.flush()
            self.stderr_file.flush()

            if self.exit_code == 0 and (tb is None):
                self.successfully_finished_stages.append(self.current_stage)
                if self.current_stage.startswith(self.config.last_stage):
                    self.bench_out('Successfully finished the last specified stage:' + ' ' + self.current_stage + ' for ' + self.final_image_name)
                else:
                    mx.log('Successfully finished stage:' + ' ' + self.current_stage)

                self.separator_line()
            else:
                self.failed = True
                if self.exit_code is not None and self.exit_code != 0:
                    mx.log(mx.colorize('Failed in stage ' + self.current_stage + ' for ' + self.final_image_name + ' with exit code ' + str(self.exit_code), 'red'))
                    if self.stdout_path:
                        mx.log(mx.colorize('--------- Standard output:', 'blue'))
                        with open(self.stdout_path, 'r') as stdout:
                            mx.log(stdout.read())

                    if self.stderr_path:
                        mx.log(mx.colorize('--------- Standard error:', 'red'))
                        with open(self.stderr_path, 'r') as stderr:
                            mx.log(stderr.read())

                if tb:
                    mx.log(mx.colorize('Failed in stage ' + self.current_stage + ' with ', 'red'))
                    print_tb(tb)

                self.separator_line()

                if len(self.stages_till_now) > 0:
                    mx.log(mx.colorize('--------- To run the failed benchmark execute the following: ', 'green'))
                    mx.log(mx.current_mx_command())

                    if len(self.stages_till_now[:-1]) > 0:
                        mx.log(mx.colorize('--------- To only prepare the benchmark add the following to the end of the previous command: ', 'green'))
                        mx.log('-Dnative-image.benchmark.stages=' + ','.join(self.stages_till_now[:-1]))

                    mx.log(mx.colorize('--------- To only run the failed stage add the following to the end of the previous command: ', 'green'))
                    mx.log('-Dnative-image.benchmark.stages=' + self.current_stage)

                    mx.log(mx.colorize('--------- Additional arguments that can be used for debugging the benchmark go after the final --: ', 'green'))
                    for param in self.config.params:
                        mx.log('-Dnative-image.benchmark.' + param + '=')

                self.separator_line()
                if self.non_zero_is_fatal:
                    mx.abort('Exiting the benchmark due to the failure.')

            self.stdout_file.close()
            self.stderr_file.close()
            self.reset_stage()

        def stdout(self, include_bench_out=False):
            def writeFun(s):
                v = self.stdout_file.write(s)
                if include_bench_out:
                    self.bench_out(s)
                else:
                    mx.logv(s, end='')
                return v
            return writeFun

        def stderr(self, include_bench_err=False):
            def writeFun(s):
                v = self.stdout_file.write(s)
                if include_bench_err:
                    self.bench_err(s)
                else:
                    mx.logv(s, end='')
                return v
            return writeFun

        def change_stage(self, *argv):
            if self.failed:
                return False

            stage_name = '-'.join(argv)
            self.stages_till_now.append(stage_name)
            self.current_stage = stage_name
            stage_applies = argv[0] in self.config.stages or stage_name in self.config.stages
            return stage_applies

        @staticmethod
        def separator_line():
            mx.log(mx.colorize('-' * 120, 'green'))

        def set_command(self, command):
            self.command = command
            return self

        def execute_command(self, vm=None):
            write_output = self.current_stage == 'run' or self.current_stage == 'image' or self.is_gate
            cmd = self.command
            self.exit_code = self.config.bmSuite.run_stage(vm, self.current_stage, cmd, self.stdout(write_output), self.stderr(write_output), self.cwd, False)
            if "image" not in self.current_stage and self.config.bmSuite.validateReturnCode(self.exit_code):
                self.exit_code = 0

    def image_build_rules(self, output, benchmarks, bmSuiteArgs):
        return self.image_build_general_rules(output, benchmarks, bmSuiteArgs) + self.image_build_analysis_rules(output, benchmarks, bmSuiteArgs) \
               + self.image_build_statistics_rules(output, benchmarks, bmSuiteArgs) + self.image_build_timers_rules(output, benchmarks, bmSuiteArgs)

    def image_build_general_rules(self, output, benchmarks, bmSuiteArgs):
        class NativeImageTimeToInt(object):
            def __call__(self, *args, **kwargs):
                return int(float(args[0].replace(',', '')))

        class NativeImageHexToInt(object):
            def __call__(self, *args, **kwargs):
                return int(args[0], 16)

        return [
            mx_benchmark.StdOutRule(
                r"The executed image size for benchmark (?P<bench_suite>[a-zA-Z0-9_\-]+):(?P<benchmark>[a-zA-Z0-9_\-]+) is (?P<value>[0-9]+) B",
                {
                    "bench-suite": ("<bench_suite>", str),
                    "benchmark": ("<benchmark>", str),
                    "vm": "svm",
                    "metric.name": "binary-size",
                    "metric.value": ("<value>", int),
                    "metric.unit": "B",
                    "metric.type": "numeric",
                    "metric.score-function": "id",
                    "metric.better": "lower",
                    "metric.iteration": 0,
                }),
            mx_benchmark.StdOutRule(
                r"The (?P<type>[a-zA-Z0-9_\-]+) configuration size for benchmark (?P<bench_suite>[a-zA-Z0-9_\-]+):(?P<benchmark>[a-zA-Z0-9_\-]+) is (?P<value>[0-9]+) B",
                {
                    "bench-suite": ("<bench_suite>", str),
                    "benchmark": ("<benchmark>", str),
                    "vm": "svm",
                    "metric.name": "config-size",
                    "metric.value": ("<value>", int),
                    "metric.unit": "B",
                    "metric.type": "numeric",
                    "metric.score-function": "id",
                    "metric.better": "lower",
                    "metric.iteration": 0,
                    "metric.object": ("<type>", str)
                }),
            mx_benchmark.StdOutRule(r'^\[\S+:[0-9]+\][ ]+\[total\]:[ ]+(?P<time>[0-9,.]+?) ms', {
                "benchmark": benchmarks[0],
                "metric.name": "compile-time",
                "metric.type": "numeric",
                "metric.unit": "ms",
                "metric.value": ("<time>", NativeImageTimeToInt()),
                "metric.score-function": "id",
                "metric.better": "lower",
                "metric.iteration": 0,
                "metric.object": "total",
            }),
            mx_benchmark.StdOutRule(r'^[ ]*[0-9]+[ ]+.(?P<section>[a-zA-Z0-9._-]+?)[ ]+(?P<size>[0-9a-f]+?)[ ]+', {
                "benchmark": benchmarks[0],
                "metric.name": "binary-section-size",
                "metric.type": "numeric",
                "metric.unit": "B",
                "metric.value": ("<size>", NativeImageHexToInt()),
                "metric.score-function": "id",
                "metric.better": "lower",
                "metric.iteration": 0,
                "metric.object": ("<section>", str),
            })
        ]

    def image_build_analysis_rules(self, output, benchmarks, bmSuiteArgs):
        return [
            mx_benchmark.JsonStdOutFileRule(r'^# Printing analysis results stats to: (?P<path>\S+?)$', 'path', {
                "benchmark": benchmarks[0],
                "metric.name": "analysis-stats",
                "metric.type": "numeric",
                "metric.unit": "#",
                "metric.value": ("<total_call_edges>", int),
                "metric.score-function": "id",
                "metric.better": "lower",
                "metric.iteration": 0,
                "metric.object": "call-edges",
            }, ['total_call_edges']),
            mx_benchmark.JsonStdOutFileRule(r'^# Printing analysis results stats to: (?P<path>\S+?)$', 'path', {
                "benchmark": benchmarks[0],
                "metric.name": "analysis-stats",
                "metric.type": "numeric",
                "metric.unit": "#",
                "metric.value": ("<total_reachable_types>", int),
                "metric.score-function": "id",
                "metric.better": "lower",
                "metric.iteration": 0,
                "metric.object": "reachable-types",
            }, ['total_reachable_types']),
            mx_benchmark.JsonStdOutFileRule(r'^# Printing analysis results stats to: (?P<path>\S+?)$', 'path', {
                "benchmark": benchmarks[0],
                "metric.name": "analysis-stats",
                "metric.type": "numeric",
                "metric.unit": "#",
                "metric.value": ("<total_reachable_methods>", int),
                "metric.score-function": "id",
                "metric.better": "lower",
                "metric.iteration": 0,
                "metric.object": "reachable-methods",
            }, ['total_reachable_methods']),
            mx_benchmark.JsonStdOutFileRule(r'^# Printing analysis results stats to: (?P<path>\S+?)$', 'path', {
                "benchmark": benchmarks[0],
                "metric.name": "analysis-stats",
                "metric.type": "numeric",
                "metric.unit": "#",
                "metric.value": ("<total_reachable_fields>", int),
                "metric.score-function": "id",
                "metric.better": "lower",
                "metric.iteration": 0,
                "metric.object": "reachable-fields",
            }, ['total_reachable_fields']),
            mx_benchmark.JsonStdOutFileRule(r'^# Printing analysis results stats to: (?P<path>\S+?)$', 'path', {
                "benchmark": benchmarks[0],
                "metric.name": "analysis-stats",
                "metric.type": "numeric",
                "metric.unit": "B",
                "metric.value": ("<total_memory_bytes>", int),
                "metric.score-function": "id",
                "metric.better": "lower",
                "metric.iteration": 0,
                "metric.object": "memory"
            }, ['total_memory_bytes'])
        ]

    def image_build_statistics_rules(self, output, benchmarks, bmSuiteArgs):
        objects_list = ["total_array_store",
                        "total_assertion_error_nullary",
                        "total_assertion_error_object",
                        "total_class_cast",
                        "total_division_by_zero",
                        "total_illegal_argument_exception_argument_is_not_an_array",
                        "total_illegal_argument_exception_negative_length",
                        "total_integer_exact_overflow",
                        "total_long_exact_overflow",
                        "total_null_pointer",
                        "total_out_of_bounds"]
        metric_objects = ["total_devirtualized_invokes"]
        for obj in objects_list:
            metric_objects.append(obj + "_after_parse_canonicalization")
            metric_objects.append(obj + "_before_high_tier")
            metric_objects.append(obj + "_after_high_tier")
        rules = []
        for i in range(0, len(metric_objects)):
            rules.append(mx_benchmark.JsonFixedFileRule(self.config.image_build_stats_file, {
                "benchmark": benchmarks[0],
                "metric.name": "image-build-stats",
                "metric.type": "numeric",
                "metric.unit": "#",
                "metric.value": ("<" + metric_objects[i] + ">", int),
                "metric.score-function": "id",
                "metric.better": "lower",
                "metric.iteration": 0,
                "metric.object": metric_objects[i].replace("_", "-").replace("total-", ""),
            }, [metric_objects[i]]))
        return rules

    def image_build_timers_rules(self, output, benchmarks, bmSuiteArgs):
        class NativeImageTimeToInt(object):
            def __call__(self, *args, **kwargs):
                return int(float(args[0].replace(',', '')))

        measured_phases = ['total', 'setup', 'classlist', 'analysis', 'universe', 'compile', 'dbginfo', 'image',
                           'write']
        rules = []
        for i in range(0, len(measured_phases)):
            phase = measured_phases[i]
            value_name = phase + "_time"
            rules.append(
                mx_benchmark.JsonFixedFileRule(self.config.image_build_stats_file, {
                    "benchmark": benchmarks[0],
                    "metric.name": "compile-time",
                    "metric.type": "numeric",
                    "metric.unit": "ms",
                    "metric.value": ("<" + value_name + ">", NativeImageTimeToInt()),
                    "metric.score-function": "id",
                    "metric.better": "lower",
                    "metric.iteration": 0,
                    "metric.object": phase,
                }, [value_name]))
            value_name = phase + "_memory"
            rules.append(
                mx_benchmark.JsonFixedFileRule(self.config.image_build_stats_file, {
                    "benchmark": benchmarks[0],
                    "metric.name": "analysis-stats",
                    "metric.type": "numeric",
                    "metric.unit": "B",
                    "metric.value": ("<" + value_name + ">", NativeImageTimeToInt()),
                    "metric.score-function": "id",
                    "metric.better": "lower",
                    "metric.iteration": 0,
                    "metric.object": phase + "_memory",
                }, [value_name]))
        return rules

    def rules(self, output, benchmarks, bmSuiteArgs):
        rules = super(NativeImageVM, self).rules(output, benchmarks, bmSuiteArgs)

        image_build_finished = 'image' in self.stages.successfully_finished_stages or 'instrument-image' in self.stages.successfully_finished_stages
        if image_build_finished:
            rules += self.image_build_rules(output, benchmarks, bmSuiteArgs)

        return rules

    def run_stage_agent(self, config, stages):
        hotspot_vm_args = ['-ea', '-esa'] if self.is_gate and not config.skip_agent_assertions else []
        agentlib_options = ['native-image-agent=config-output-dir=' + str(config.config_dir)] + config.extra_agentlib_options
        hotspot_vm_args += ['-agentlib:' + ','.join(agentlib_options)]

        # Jargraal is very slow with the agent, and libgraal is usually not built for Native Image benchmarks. Therefore, don't use the GraalVM compiler.
        hotspot_vm_args += ['-XX:-UseJVMCICompiler']

        # Limit parallelism because the JVMTI operations in the agent sometimes scale badly.
        if mx.cpu_count() > 8:
            hotspot_vm_args += ['-XX:ActiveProcessorCount=8']

        if config.image_vm_args is not None:
            hotspot_vm_args += config.image_vm_args

        hotspot_args = hotspot_vm_args + config.classpath_arguments + config.system_properties + config.executable + config.extra_agent_run_args
        with stages.set_command(self.generate_java_command(hotspot_args)) as s:
            s.execute_command()

    def run_stage_instrument_image(self, config, stages, out, i, instrumentation_image_name, image_path, image_path_latest, instrumented_iterations):
        executable_name_args = ['-H:Name=' + instrumentation_image_name]
        pgo_args = ['--pgo=' + config.latest_profile_path]
        pgo_args += ['-H:' + ('+' if self.pgo_context_sensitive else '-') + 'PGOContextSensitivityEnabled']
        pgo_args += ['-H:+AOTInliner'] if self.pgo_aot_inline else ['-H:-AOTInliner']
<<<<<<< HEAD
        # TODO BS add `--pgo-sampling` here breaks benchmarks with G1
        instrument_args = ['--pgo-instrument', '--pgo-sampling'] + ([] if i == 0 else pgo_args)
        #instrument_args += ['-H:+InlineAllExplored'] if self.pgo_inline_explored else []
=======
        instrument_args = ['--pgo-instrument'] + ([] if i == 0 else pgo_args)
        if self.jdk_profiles_collect:
            instrument_args += ['-H:+ProfilingEnabled', '-H:+AOTPriorityInline', '-H:ProfilingPackagePrefixes={}'.format(self.generate_profiling_package_prefixes())]
>>>>>>> 378c115c

        with stages.set_command(config.base_image_build_args + executable_name_args + instrument_args) as s:
            s.execute_command()
            if s.exit_code == 0:
                mx.copyfile(image_path, image_path_latest)
            if i + 1 == instrumented_iterations and s.exit_code == 0:
                image_size = os.stat(image_path).st_size
                out('Instrumented image size: ' + str(image_size) + ' B')

    def run_stage_instrument_run(self, config, stages, image_path, profile_path):
        image_run_cmd = [image_path, '-XX:ProfilesDumpFile=' + profile_path]
        image_run_cmd += config.extra_profile_run_args
        with stages.set_command(image_run_cmd) as s:
            s.execute_command()
            if s.exit_code == 0:
                mx.copyfile(profile_path, config.latest_profile_path)

    def run_stage_image(self, config, stages):
        executable_name_args = ['-H:Name=' + config.final_image_name]
        pgo_args = ['--pgo=' + config.latest_profile_path]
        pgo_args += ['-H:' + ('+' if self.pgo_context_sensitive else '-') + 'PGOContextSensitivityEnabled']
        pgo_args += ['-H:+AOTInliner', '--pgo-sampling-use'] if self.pgo_aot_inline else ['-H:-AOTInliner']
        instrumented_iterations = self.pgo_instrumented_iterations if config.pgo_iteration_num is None else int(config.pgo_iteration_num)
        ml_args = ['-H:+ProfileInference'] if self.ml == 'ml-profile-inference' else []
<<<<<<< HEAD
        final_image_command = config.base_image_build_args + executable_name_args + (pgo_args if instrumented_iterations > 0 or (self.hotspot_pgo and os.path.exists(config.latest_profile_path)) else []) + ml_args
=======
        if self.cached_jdk_pgo:
            cached_profiles = ','.join(list(map(lambda f: os.path.join(self.cached_profiles_base_dir, f), os.listdir(self.cached_profiles_base_dir))))
            jdk_profiles_args = ['-H:CachedPGOEnabled={}'.format(cached_profiles)]
        else:
            jdk_profiles_args = []
        final_image_command = config.base_image_build_args + executable_name_args + (pgo_args if instrumented_iterations > 0 else []) + ml_args + jdk_profiles_args
>>>>>>> 378c115c
        with stages.set_command(final_image_command) as s:
            s.execute_command()
            if self.use_upx:
                image_path = os.path.join(config.output_dir, config.final_image_name)
                upx_directory = mx.library("UPX", True).get_path(True)
                upx_path = os.path.join(upx_directory, mx.exe_suffix("upx"))
                upx_cmd = [upx_path, image_path]
                mx.log("Compressing image: {0}".format(' '.join(upx_cmd)))
                mx.run(upx_cmd, s.stdout(True), s.stderr(True))

    def run_stage_run(self, config, stages, out):
        image_path = os.path.join(config.output_dir, config.final_image_name)
        with stages.set_command([image_path] + config.image_run_args) as s:
            s.execute_command(vm=self)
            if s.exit_code == 0:
                # The image size for benchmarks is tracked by printing on stdout and matching the rule.
                image_size = os.stat(image_path).st_size
                out('The executed image size for benchmark ' + config.benchmark_suite_name + ':' + config.benchmark_name + ' is ' + str(image_size) + ' B')
                image_sections_command = "objdump -h " + image_path
                out(subprocess.check_output(image_sections_command, shell=True, universal_newlines=True))
                for config_type in ['jni', 'proxy', 'predefined-classes', 'reflect', 'resource', 'serialization']:
                    config_path = os.path.join(config.config_dir, config_type + '-config.json')
                    if os.path.exists(config_path):
                        config_size = os.stat(config_path).st_size
                        out('The ' + config_type + ' configuration size for benchmark ' + config.benchmark_suite_name + ':' + config.benchmark_name + ' is ' + str(config_size) + ' B')

    def run_java(self, args, out=None, err=None, cwd=None, nonZeroIsFatal=False):

        if '-version' in args:
            return super(NativeImageVM, self).run_java(args, out=out, err=err, cwd=cwd, nonZeroIsFatal=nonZeroIsFatal)

        if self.bmSuite is None:
            mx.abort("Benchmark suite was not registed.")

        if not callable(getattr(self.bmSuite, "run_stage", None)):
            mx.abort("Benchmark suite is not a NativeImageMixin.")

        # never fatal, we handle it ourselves
        config = NativeImageVM.BenchmarkConfig(self, self.bmSuite, args)
        self.config = config
        stages = NativeImageVM.Stages(config, out, err, self.is_gate, True if self.is_gate else nonZeroIsFatal, os.path.abspath(cwd if cwd else os.getcwd()))
        self.stages = stages
        instrumented_iterations = self.pgo_instrumented_iterations if config.pgo_iteration_num is None else int(config.pgo_iteration_num)

        if not os.path.exists(config.output_dir):
            os.makedirs(config.output_dir)

        if not os.path.exists(config.config_dir):
            os.makedirs(config.config_dir)

        if stages.change_stage('agent'):
            if instrumented_iterations == 0 and config.last_stage.startswith('instrument-'):
                config.last_stage = 'agent'
            self.run_stage_agent(config, stages)

        # Native Image profile collection
        for i in range(instrumented_iterations):
            profile_path = config.profile_path_no_extension + '-' + str(i) + config.profile_file_extension
            instrumentation_image_name = config.executable_name + '-instrument-' + str(i)
            instrumentation_image_latest = config.executable_name + '-instrument-latest'

            image_path = os.path.join(config.output_dir, instrumentation_image_name)
            image_path_latest = os.path.join(config.output_dir, instrumentation_image_latest)
            if stages.change_stage('instrument-image', str(i)):
                self.run_stage_instrument_image(config, stages, out, i, instrumentation_image_name, image_path, image_path_latest, instrumented_iterations)

            if stages.change_stage('instrument-run', str(i)):
                self.run_stage_instrument_run(config, stages, image_path, profile_path)

        # Build the final image
        if stages.change_stage('image'):
            self.run_stage_image(config, stages)

        # Execute the benchmark
        if stages.change_stage('run'):
            self.run_stage_run(config, stages, out)

        if stages.failed:
            mx.abort('Exiting the benchmark due to the failure.')

    def create_log_files(self, config, executable_name, stage):
        stdout_path = os.path.abspath(
            os.path.join(config.log_dir, executable_name + '-' + stage.current_stage + '-stdout.log'))
        stderr_path = os.path.abspath(
            os.path.join(config.log_dir, executable_name + '-' + stage.current_stage + '-stderr.log'))
        return stderr_path, stdout_path


class AgentScriptJsBenchmarkSuite(mx_benchmark.VmBenchmarkSuite, mx_benchmark.AveragingBenchmarkMixin):
    def __init__(self):
        super(AgentScriptJsBenchmarkSuite, self).__init__()
        self._benchmarks = {
            'plain' : [],
            'triple' : ['--insight=sieve-filter1.js'],
            'single' : ['--insight=sieve-filter2.js'],
            'iterate' : ['--insight=sieve-filter3.js'],
        }

    def group(self):
        return 'Graal'

    def subgroup(self):
        return 'graal-js'

    def name(self):
        return 'agentscript'

    def version(self):
        return '0.1.0'

    def benchmarkList(self, bmSuiteArgs):
        return self._benchmarks.keys()

    def failurePatterns(self):
        return [
            re.compile(r'error:'),
            re.compile(r'internal error:'),
            re.compile(r'Error in'),
            re.compile(r'\tat '),
            re.compile(r'Defaulting the .*\. Consider using '),
            re.compile(r'java.lang.OutOfMemoryError'),
        ]

    def successPatterns(self):
        return [
            re.compile(r'Hundred thousand prime numbers in [0-9]+ ms', re.MULTILINE),
        ]

    def rules(self, out, benchmarks, bmSuiteArgs):
        assert len(benchmarks) == 1
        return [
            mx_benchmark.StdOutRule(r'^Hundred thousand prime numbers in (?P<time>[0-9]+) ms$', {
                "bench-suite": self.name(),
                "benchmark": (benchmarks[0], str),
                "metric.name": "warmup",
                "metric.type": "numeric",
                "metric.unit": "ms",
                "metric.value": ("<time>", int),
                "metric.score-function": "id",
                "metric.better": "lower",
                "metric.iteration": ("$iteration", int),
            })
        ]

    def createCommandLineArgs(self, benchmarks, bmSuiteArgs):
        return self.vmArgs(bmSuiteArgs) + super(AgentScriptJsBenchmarkSuite, self).createCommandLineArgs(benchmarks, bmSuiteArgs)

    def workingDirectory(self, benchmarks, bmSuiteArgs):
        return join(_suite.dir, 'benchmarks', 'agentscript')

    def createVmCommandLineArgs(self, benchmarks, runArgs):
        if not benchmarks:
            raise mx.abort("Benchmark suite '{}' cannot run multiple benchmarks in the same VM process".format(self.name()))
        if len(benchmarks) != 1:
            raise mx.abort("Benchmark suite '{}' can run only one benchmark at a time".format(self.name()))
        return self._benchmarks[benchmarks[0]] + ['-e', 'count=50'] + runArgs + ['sieve.js']

    def get_vm_registry(self):
        return mx_benchmark.js_vm_registry

    def run(self, benchmarks, bmSuiteArgs):
        results = super(AgentScriptJsBenchmarkSuite, self).run(benchmarks, bmSuiteArgs)
        self.addAverageAcrossLatestResults(results)
        return results


class ExcludeWarmupRule(mx_benchmark.StdOutRule):
    """Rule that behaves as the StdOutRule, but skips input until a certain pattern."""

    def __init__(self, *args, **kwargs):
        self.startPattern = re.compile(kwargs.pop('startPattern'))
        super(ExcludeWarmupRule, self).__init__(*args, **kwargs)

    def parse(self, text):
        m = self.startPattern.search(text)
        if m:
            return super(ExcludeWarmupRule, self).parse(text[m.end()+1:])
        else:
            return []


class PolyBenchBenchmarkSuite(mx_benchmark.VmBenchmarkSuite):
    def __init__(self):
        super(PolyBenchBenchmarkSuite, self).__init__()
        self._extensions = [".js", ".rb", ".wasm", ".bc", ".py", ".jar", ".pmh"]

    def _get_benchmark_root(self):
        if not hasattr(self, '_benchmark_root'):
            dist_name = "POLYBENCH_BENCHMARKS"
            distribution = mx.distribution(dist_name)
            _root = distribution.get_output()
            if not os.path.exists(_root):
                msg = "The distribution {} does not exist: {}{}".format(dist_name, _root, os.linesep)
                msg += "This might be solved by running: mx build --dependencies={}".format(dist_name)
                mx.abort(msg)
            self._benchmark_root = _root
        return self._benchmark_root

    def group(self):
        return "Graal"

    def subgroup(self):
        return "truffle"

    def name(self):
        return "polybench"

    def version(self):
        return "0.1.0"

    def benchmarkList(self, bmSuiteArgs):
        if not hasattr(self, "_benchmarks"):
            self._benchmarks = []
            graal_test = mx.distribution('GRAAL_TEST', fatalIfMissing=False)
            polybench_ee = mx.distribution('POLYBENCH_EE', fatalIfMissing=False)
            if graal_test and polybench_ee and mx.get_env('ENABLE_POLYBENCH_HPC') == 'yes':
                # If the GRAAL_TEST and POLYBENCH_EE (for instructions metric) distributions
                # are present, the CompileTheWorld benchmark is available.
                self._benchmarks = ['CompileTheWorld']
            for group in ["interpreter", "compiler", "warmup", "nfi"]:
                dir_path = os.path.join(self._get_benchmark_root(), group)
                for f in os.listdir(dir_path):
                    f_path = os.path.join(dir_path, f)
                    if os.path.isfile(f_path) and os.path.splitext(f_path)[1] in self._extensions:
                        self._benchmarks.append(os.path.join(group, f))
        return self._benchmarks

    def workingDirectory(self, benchmarks, bmSuiteArgs):
        return self._get_benchmark_root()

    def createCommandLineArgs(self, benchmarks, bmSuiteArgs):
        if benchmarks is None or len(benchmarks) != 1:
            mx.abort("Must specify one benchmark at a time.")
        vmArgs = self.vmArgs(bmSuiteArgs)
        benchmark = benchmarks[0]
        if benchmark == 'CompileTheWorld':
            # Run CompileTheWorld as a polybench benchmark, using instruction counting to get a stable metric.
            # The CompileTheWorld class has been reorganized to have separate "prepare" and
            # "compile" steps such that only the latter is measured by polybench.
            # PAPI instruction counters are thread-local so CTW is run on the same thread as
            # the polybench harness (i.e., CompileTheWorld.MultiThreaded=false).
            import mx_compiler
            res = mx_compiler._ctw_jvmci_export_args(arg_prefix='--vm.-') + [
                   '--ctw',
                   '--vm.cp=' + mx.distribution('GRAAL_ONLY_TEST').path + os.pathsep + mx.distribution('GRAAL_TEST').path,
                   '--vm.DCompileTheWorld.MaxCompiles=10000',
                   '--vm.DCompileTheWorld.Classpath=' + mx.library('DACAPO_MR1_BACH').get_path(resolve=True),
                   '--vm.DCompileTheWorld.Verbose=false',
                   '--vm.DCompileTheWorld.MultiThreaded=false',
                   '--vm.Dlibgraal.ShowConfiguration=info',
                   '--metric=instructions',
                   '-w', '1',
                   '-i', '5'] + vmArgs
        else:
            benchmark_path = os.path.join(self._get_benchmark_root(), benchmark)
            res = ["--path=" + benchmark_path] + vmArgs
        return res

    def get_vm_registry(self):
        return _polybench_vm_registry

    def rules(self, output, benchmarks, bmSuiteArgs):
        metric_name = self._get_metric_name(output)
        rules = []
        if metric_name == "time":
            # Special case for metric "time": Instead of reporting the aggregate numbers,
            # report individual iterations. Two metrics will be reported:
            # - "warmup" includes all iterations (warmup and run)
            # - "time" includes only the "run" iterations
            rules += [
                mx_benchmark.StdOutRule(r"\[(?P<name>.*)\] iteration ([0-9]*): (?P<value>.*) (?P<unit>.*)", {
                    "benchmark": ("<name>", str),
                    "metric.better": "lower",
                    "metric.name": "warmup",
                    "metric.unit": ("<unit>", str),
                    "metric.value": ("<value>", float),
                    "metric.type": "numeric",
                    "metric.score-function": "id",
                    "metric.iteration": ("$iteration", int),
                }),
                ExcludeWarmupRule(r"\[(?P<name>.*)\] iteration (?P<iteration>[0-9]*): (?P<value>.*) (?P<unit>.*)", {
                    "benchmark": ("<name>", str),
                    "metric.better": "lower",
                    "metric.name": "time",
                    "metric.unit": ("<unit>", str),
                    "metric.value": ("<value>", float),
                    "metric.type": "numeric",
                    "metric.score-function": "id",
                    "metric.iteration": ("<iteration>", int),
                }, startPattern=r"::: Running :::")
            ]
        elif metric_name in ("allocated-memory", "metaspace-memory", "application-memory"):
            rules += [
                ExcludeWarmupRule(r"\[(?P<name>.*)\] iteration (?P<iteration>[0-9]*): (?P<value>.*) (?P<unit>.*)", {
                    "benchmark": ("<name>", str),
                    "metric.better": "lower",
                    "metric.name": metric_name,
                    "metric.unit": ("<unit>", str),
                    "metric.value": ("<value>", float),
                    "metric.type": "numeric",
                    "metric.score-function": "id",
                    "metric.iteration": ("<iteration>", int),
                }, startPattern=r"::: Running :::")
            ]
        else:
            rules += [
                mx_benchmark.StdOutRule(r"\[(?P<name>.*)\] after run: (?P<value>.*) (?P<unit>.*)", {
                    "benchmark": ("<name>", str),
                    "metric.better": "lower",
                    "metric.name": metric_name,
                    "metric.unit": ("<unit>", str),
                    "metric.value": ("<value>", float),
                    "metric.type": "numeric",
                    "metric.score-function": "id",
                    "metric.iteration": 0,
                })
            ]
        rules += [
            mx_benchmark.StdOutRule(r"### load time \((?P<unit>.*)\): (?P<delta>[0-9]+)", {
                "benchmark": benchmarks[0],
                "metric.name": "context-eval-time",
                "metric.value": ("<delta>", float),
                "metric.unit": ("<unit>", str),
                "metric.type": "numeric",
                "metric.score-function": "id",
                "metric.better": "lower",
                "metric.iteration": 0
            }),
            mx_benchmark.StdOutRule(r"### init time \((?P<unit>.*)\): (?P<delta>[0-9]+)", {
                "benchmark": benchmarks[0],
                "metric.name": "context-init-time",
                "metric.value": ("<delta>", float),
                "metric.unit": ("<unit>", str),
                "metric.type": "numeric",
                "metric.score-function": "id",
                "metric.better": "lower",
                "metric.iteration": 0
            })
        ]
        return rules

    def _get_metric_name(self, bench_output):
        match = re.search(r"metric class:\s*(?P<metric_class_name>\w+)Metric", bench_output)
        if match is None:
            match = re.search(r"metric class:\s*(?P<metric_class_name>\w+)", bench_output)

        metric_class_name = match.group("metric_class_name")
        metric_class_name = re.sub(r'(?<!^)(?=[A-Z])', '-', metric_class_name).lower()

        if metric_class_name in POLYBENCH_METRIC_MAPPING:
            return POLYBENCH_METRIC_MAPPING[metric_class_name]
        else:
            return metric_class_name


class FileSizeBenchmarkSuite(mx_benchmark.VmBenchmarkSuite):
    SZ_MSG_PATTERN = "== binary size == {} is {} bytes, path = {}\n"
    SZ_RGX_PATTERN = r"== binary size == (?P<image_name>[a-zA-Z0-9_\-\.:]+) is (?P<value>[0-9]+) bytes, path = (?P<path>.*)"


    def group(self):
        return "Graal"

    def subgroup(self):
        return "truffle"

    def name(self):
        return "file-size"

    def version(self):
        return "0.0.1"

    def benchmarkList(self, bmSuiteArgs):
        return ["default"]

    def get_vm_registry(self):
        return _polybench_vm_registry

    def runAndReturnStdOut(self, benchmarks, bmSuiteArgs):
        vm = self.get_vm_registry().get_vm_from_suite_args(bmSuiteArgs)
        vm.extract_vm_info(self.vmArgs(bmSuiteArgs))
        host_vm = None
        if isinstance(vm, mx_benchmark.GuestVm):
            host_vm = vm.host_vm()
            assert host_vm
        name = 'graalvm-ee' if mx_sdk_vm_impl.has_component('svmee', stage1=True) else 'graalvm-ce'
        dims = {
            # the vm and host-vm fields are hardcoded to one of the accepted names of the field
            "vm": name,
            "host-vm": name,
            "host-vm-config": self.host_vm_config_name(host_vm, vm),
            "guest-vm": name if host_vm else "none",
            "guest-vm-config": self.guest_vm_config_name(host_vm, vm),
        }

        out = ""
        output_root = mx_sdk_vm_impl.get_final_graalvm_distribution().get_output_root()

        def get_size_message(image_name, image_location):
            return FileSizeBenchmarkSuite.SZ_MSG_PATTERN.format(image_name, getsize(join(output_root, image_location)), image_location, output_root)

        for location in mx_sdk_vm_impl.get_all_native_image_locations(include_libraries=True, include_launchers=False, abs_path=False):
            lib_name = 'lib:' + mx_sdk_vm_impl.remove_lib_prefix_suffix(basename(location))
            out += get_size_message(lib_name, location)
        for location in mx_sdk_vm_impl.get_all_native_image_locations(include_libraries=False, include_launchers=True, abs_path=False):
            launcher_name = mx_sdk_vm_impl.remove_exe_suffix(basename(location))
            out += get_size_message(launcher_name, location)
        if out:
            mx.log(out, end='')
        return 0, out, dims

    def rules(self, output, benchmarks, bmSuiteArgs):
        return [
            mx_benchmark.StdOutRule(
                FileSizeBenchmarkSuite.SZ_RGX_PATTERN,
                {
                    "bench-suite": self.name(),
                    "benchmark": ("<image_name>", str),
                    "benchmark-configuration": ("<path>", str),
                    "vm": "svm",
                    "metric.name": "binary-size",
                    "metric.value": ("<value>", int),
                    "metric.unit": "B",
                    "metric.type": "numeric",
                    "metric.score-function": "id",
                    "metric.better": "lower",
                    "metric.iteration": 0,
                })
        ]


class PolyBenchVm(GraalVm):
    def __init__(self, name, config_name, extra_java_args, extra_launcher_args):
        super(PolyBenchVm, self).__init__(name, config_name, extra_java_args, extra_launcher_args)
        if self.debug_args:
            # The `arg[1:]` is to strip the first '-' from the args since it's
            # re-added by the subsequent processing of `--vm`
            self.debug_args = ['--vm.{}'.format(arg[1:]) for arg in self.debug_args]

    def run(self, cwd, args):
        return self.run_launcher('polybench', args, cwd)

def polybenchmark_rules(benchmark, metric_name, mode):
    rules = []
    if metric_name == "time":
        # Special case for metric "time": Instead of reporting the aggregate numbers,
        # report individual iterations. Two metrics will be reported:
        # - "warmup" includes all iterations (warmup and run)
        # - "time" includes only the "run" iterations
        rules += [
            mx_benchmark.StdOutRule(r"\[(?P<name>.*)\] iteration ([0-9]*): (?P<value>.*) (?P<unit>.*)", {
                "benchmark": benchmark, #("<name>", str),
                "metric.better": "lower",
                "metric.name": "warmup",
                "metric.unit": ("<unit>", str),
                "metric.value": ("<value>", float),
                "metric.type": "numeric",
                "metric.score-function": "id",
                "metric.iteration": ("$iteration", int),
                "engine.config": mode,
            }),
            ExcludeWarmupRule(r"\[(?P<name>.*)\] iteration (?P<iteration>[0-9]*): (?P<value>.*) (?P<unit>.*)", {
                "benchmark": benchmark, #("<name>", str),
                "metric.better": "lower",
                "metric.name": "time",
                "metric.unit": ("<unit>", str),
                "metric.value": ("<value>", float),
                "metric.type": "numeric",
                "metric.score-function": "id",
                "metric.iteration": ("<iteration>", int),
                "engine.config": mode,
            }, startPattern=r"::: Running :::"),
            mx_benchmark.StdOutRule(r"### load time \((?P<unit>.*)\): (?P<delta>[0-9]+)", {
                "benchmark": benchmark,
                "metric.name": "context-eval-time",
                "metric.value": ("<delta>", float),
                "metric.unit": ("<unit>", str),
                "metric.type": "numeric",
                "metric.score-function": "id",
                "metric.better": "lower",
                "metric.iteration": 0,
                "engine.config": mode
            }),
            mx_benchmark.StdOutRule(r"### init time \((?P<unit>.*)\): (?P<delta>[0-9]+)", {
                "benchmark": benchmark,
                "metric.name": "context-init-time",
                "metric.value": ("<delta>", float),
                "metric.unit": ("<unit>", str),
                "metric.type": "numeric",
                "metric.score-function": "id",
                "metric.better": "lower",
                "metric.iteration": 0,
                "engine.config": mode,
            }),
        ]
    elif metric_name in ("allocated-memory", "metaspace-memory", "application-memory", "instructions"):
        rules += [
            ExcludeWarmupRule(r"\[(?P<name>.*)\] iteration (?P<iteration>[0-9]*): (?P<value>.*) (?P<unit>.*)", {
                "benchmark": benchmark, #("<name>", str),
                "metric.better": "lower",
                "metric.name": metric_name,
                "metric.unit": ("<unit>", str),
                "metric.value": ("<value>", float),
                "metric.type": "numeric",
                "metric.score-function": "id",
                "metric.iteration": ("<iteration>", int),
                "engine.config": mode,
            }, startPattern=r"::: Running :::")
        ]
    elif metric_name in ("compile-time", "pe-time"):
        rules += [
            mx_benchmark.StdOutRule(r"\[(?P<name>.*)\] after run: (?P<value>.*) (?P<unit>.*)", {
                "benchmark": benchmark, #("<name>", str),
                "metric.better": "lower",
                "metric.name": metric_name,
                "metric.unit": ("<unit>", str),
                "metric.value": ("<value>", float),
                "metric.type": "numeric",
                "metric.score-function": "id",
                "metric.iteration": 0,
                "engine.config": mode,
            }),
        ]
    return rules

mx_benchmark.add_bm_suite(AgentScriptJsBenchmarkSuite())
mx_benchmark.add_bm_suite(PolyBenchBenchmarkSuite())
mx_benchmark.add_bm_suite(FileSizeBenchmarkSuite())


def register_graalvm_vms():
    default_host_vm_name = mx_sdk_vm_impl.graalvm_dist_name().lower().replace('_', '-')
    host_vm_names = ([default_host_vm_name.replace('-java8', '')] if '-java8' in default_host_vm_name else []) + [default_host_vm_name]
    for host_vm_name in host_vm_names:
        for config_name, java_args, launcher_args, priority in mx_sdk_vm.get_graalvm_hostvm_configs():
            mx_benchmark.java_vm_registry.add_vm(GraalVm(host_vm_name, config_name, java_args, launcher_args), _suite, priority)
            for mode, mode_options in _polybench_modes:
                _polybench_vm_registry.add_vm(PolyBenchVm(host_vm_name, config_name + "-" + mode, [], mode_options + launcher_args))
        if _suite.get_import("polybenchmarks") is not None:
            import mx_polybenchmarks_benchmark
            mx_polybenchmarks_benchmark.polybenchmark_vm_registry.add_vm(PolyBenchVm(host_vm_name, "jvm", [], ["--jvm"]))
            mx_polybenchmarks_benchmark.polybenchmark_vm_registry.add_vm(PolyBenchVm(host_vm_name, "native", [], ["--native"]))
            mx_polybenchmarks_benchmark.rules = polybenchmark_rules

    # Inlining before analysis is done by default
    analysis_context_sensitivity = ['insens', 'allocsens', '1obj', '2obj1h', '3obj2h', '4obj3h']
    analysis_context_sensitivity_no_inline = ['{}-{}'.format(analysis_component, 'no-inline') for analysis_component in analysis_context_sensitivity]
    pgo_aot_inline_context_sensitivity = ['{}-{}'.format('pgo-aot-inline', analysis_component) for analysis_component in analysis_context_sensitivity]
    pgo_aot_inline_context_sensitivity += ['{}-{}'.format('pgo-aot-inline', analysis_component) for analysis_component in analysis_context_sensitivity_no_inline]

    for short_name, config_suffix in [('niee', 'ee'), ('ni', 'ce')]:
        if any(component.short_name == short_name for component in mx_sdk_vm_impl.registered_graalvm_components(stage1=False)):
            for main_config in ['default', 'gate', 'llvm', 'native-architecture'] + analysis_context_sensitivity + analysis_context_sensitivity_no_inline + pgo_aot_inline_context_sensitivity:
                final_config_name = '{}-{}'.format(main_config, config_suffix)
                mx_benchmark.add_java_vm(NativeImageVM('native-image', final_config_name), _suite, 10)
            break

    # Adding JAVA_HOME VMs to be able to run benchmarks on GraalVM binaries without the need of building it first
    for java_home_config in ['default', 'pgo', 'g1gc', 'g1gc-pgo', 'upx', 'upx-g1gc', 'quickbuild', 'quickbuild-g1gc']:
        mx_benchmark.add_java_vm(NativeImageVM('native-image-java-home', java_home_config), _suite, 5)


    # Add VMs for libgraal
    if mx.suite('substratevm', fatalIfMissing=False) is not None:
        import mx_substratevm
        # Use `name` rather than `short_name` since the code that follows
        # should not be executed when "LibGraal Enterprise" is registered
        if mx_sdk_vm_impl.has_component(mx_substratevm.libgraal.name):
            libgraal_location = mx_sdk_vm_impl.get_native_image_locations(mx_substratevm.libgraal.name, 'jvmcicompiler')
            if libgraal_location is not None:
                import mx_graal_benchmark
                mx_graal_benchmark.build_jvmci_vm_variants('server', 'graal-core-libgraal',
                                                           ['-server', '-XX:+EnableJVMCI', '-Dgraal.CompilerConfiguration=community', '-Djvmci.Compiler=graal', '-XX:+UseJVMCINativeLibrary', '-XX:JVMCILibPath=' + dirname(libgraal_location), '-XX:JVMCIThreadsPerNativeLibraryRuntime=1'],
                                                           mx_graal_benchmark._graal_variants, suite=_suite, priority=15, hosted=False)<|MERGE_RESOLUTION|>--- conflicted
+++ resolved
@@ -818,15 +818,10 @@
         pgo_args = ['--pgo=' + config.latest_profile_path]
         pgo_args += ['-H:' + ('+' if self.pgo_context_sensitive else '-') + 'PGOContextSensitivityEnabled']
         pgo_args += ['-H:+AOTInliner'] if self.pgo_aot_inline else ['-H:-AOTInliner']
-<<<<<<< HEAD
         # TODO BS add `--pgo-sampling` here breaks benchmarks with G1
         instrument_args = ['--pgo-instrument', '--pgo-sampling'] + ([] if i == 0 else pgo_args)
-        #instrument_args += ['-H:+InlineAllExplored'] if self.pgo_inline_explored else []
-=======
-        instrument_args = ['--pgo-instrument'] + ([] if i == 0 else pgo_args)
         if self.jdk_profiles_collect:
             instrument_args += ['-H:+ProfilingEnabled', '-H:+AOTPriorityInline', '-H:ProfilingPackagePrefixes={}'.format(self.generate_profiling_package_prefixes())]
->>>>>>> 378c115c
 
         with stages.set_command(config.base_image_build_args + executable_name_args + instrument_args) as s:
             s.execute_command()
@@ -851,16 +846,12 @@
         pgo_args += ['-H:+AOTInliner', '--pgo-sampling-use'] if self.pgo_aot_inline else ['-H:-AOTInliner']
         instrumented_iterations = self.pgo_instrumented_iterations if config.pgo_iteration_num is None else int(config.pgo_iteration_num)
         ml_args = ['-H:+ProfileInference'] if self.ml == 'ml-profile-inference' else []
-<<<<<<< HEAD
-        final_image_command = config.base_image_build_args + executable_name_args + (pgo_args if instrumented_iterations > 0 or (self.hotspot_pgo and os.path.exists(config.latest_profile_path)) else []) + ml_args
-=======
         if self.cached_jdk_pgo:
             cached_profiles = ','.join(list(map(lambda f: os.path.join(self.cached_profiles_base_dir, f), os.listdir(self.cached_profiles_base_dir))))
             jdk_profiles_args = ['-H:CachedPGOEnabled={}'.format(cached_profiles)]
         else:
             jdk_profiles_args = []
-        final_image_command = config.base_image_build_args + executable_name_args + (pgo_args if instrumented_iterations > 0 else []) + ml_args + jdk_profiles_args
->>>>>>> 378c115c
+        final_image_command = config.base_image_build_args + executable_name_args + (pgo_args if instrumented_iterations > 0 or (self.hotspot_pgo and os.path.exists(config.latest_profile_path)) else []) + ml_args
         with stages.set_command(final_image_command) as s:
             s.execute_command()
             if self.use_upx:
