--- conflicted
+++ resolved
@@ -64,12 +64,9 @@
 * GR-71088 Added `CompilerDirectives.EarlyEscapeAnalysis` annotation that runs partial escape analysis early before partial evaluation enabling partial-evaluation-constant scalar replacements.
 * GR-71402: Added `InteropLibrary#isHostObject` and `InteropLibrary#asHostObject` for accessing the Java host-object representation of a Truffle guest object. Deprecated `Env#isHostObject`, `Env#isHostException`, `Env#isHostFunction`, `Env#isHostSymbol`, `Env#asHostObject`, and `Env#asHostException` in favor of the new InteropLibrary messages.
 * GR-71402: Added `InteropLibrary#hasStaticScope` and `InteropLibrary#getStaticScope` returning the static scope representing static or class-level members associated with the given meta object.
-<<<<<<< HEAD
 * GR-72022 `AtomicLongFieldUpdater`, `AtomicIntegerFieldUpdater` and `AtomicReferenceFieldUpdater` can now be used on partially evaluated code paths when the updater is a PE constant and the compiler can prove receiver and value correctness during partial evaluation, otherwise compilation permanently bails out.
 
-=======
 * GR-61161: Bytecode DSL: Added support for basic instruction rewriting. At bytecode build time, the builder can perform peephole optimization to remove redundant loads. This new optimization can be configured using `@GenerateBytecode(enableInstructionRewriting=true|false)`.
->>>>>>> d63dfdf3
 
 ## Version 25.0
 * GR-31495 Added ability to specify language and instrument specific options using `Source.Builder.option(String, String)`. Languages may describe available source options by implementing `TruffleLanguage.getSourceOptionDescriptors()` and `TruffleInstrument.getSourceOptionDescriptors()` respectively.
