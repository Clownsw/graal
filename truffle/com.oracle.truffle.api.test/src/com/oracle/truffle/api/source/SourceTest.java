--- conflicted
+++ resolved
@@ -330,7 +330,6 @@
     }
 
     @Test
-<<<<<<< HEAD
     public void normalSourceIsntInternal() throws IOException {
         Source source = Source.newWithText("anything")
             .mimeType("text/plain")
@@ -347,7 +346,8 @@
             .build();
 
         assertTrue("This source is internal", source.isInternal());
-=======
+    }
+    
     public void subSourceHashAndEquals() {
         Source src = Source.fromText("One Two Three", "counting.en");
         Source one = Source.subSource(src, 0, 3);
@@ -407,7 +407,6 @@
         assertEquals(s1.getURI(), sub1.getURI());
         assertEquals(f2.toURI(), s2.getURI());
         assertEquals(s2.getURI(), sub2.getURI());
->>>>>>> b2ec7433
     }
 
     private static void assertGC(String msg, WeakReference<?> ref) {
