--- conflicted
+++ resolved
@@ -59,10 +59,7 @@
     public static final Class<?> CONTINUATION_CLASS = ReflectionUtil.lookupClass("jdk.internal.vm.Continuation");
     private static final Method CONTINUATION_IS_STARTED_METHOD = ReflectionUtil.lookupMethod(CONTINUATION_CLASS, "isStarted");
     private static final Class<?> CLEANER_CLEANABLE_CLASS = ReflectionUtil.lookupClass("jdk.internal.ref.CleanerImpl$CleanerCleanable");
-<<<<<<< HEAD
-=======
     public static final Class<?> NIO_CLEANER_CLASS = ReflectionUtil.lookupClass("sun.nio.Cleaner");
->>>>>>> 4c84b4e3
     public static final Class<?> MEMORY_SEGMENT_CLASS = ReflectionUtil.lookupClass("java.lang.foreign.MemorySegment");
     public static final Class<?> SCOPE_CLASS = ReflectionUtil.lookupClass("java.lang.foreign.MemorySegment$Scope");
 
@@ -89,11 +86,7 @@
             onBufferReachable(buffer, reporter);
         }
 
-<<<<<<< HEAD
-        if (obj instanceof Cleaner.Cleanable) {
-=======
         if (obj instanceof Cleaner.Cleanable || NIO_CLEANER_CLASS.isInstance(obj)) {
->>>>>>> 4c84b4e3
             onCleanableReachable(obj, reporter);
         }
 
@@ -189,19 +182,11 @@
     }
 
     public static void onCleanableReachable(Object cleanable, DisallowedObjectReporter reporter) {
-<<<<<<< HEAD
-        VMError.guarantee(cleanable instanceof Cleaner.Cleanable);
-        /*
-         * Cleanable is used to release various resources such as native memory, file descriptors,
-         * or timers, which are not available at image runtime. By disallowing these objects, we
-         * detect when such resources are reachable.
-=======
         VMError.guarantee(cleanable instanceof Cleaner.Cleanable || NIO_CLEANER_CLASS.isInstance(cleanable));
         /*
          * Cleanable and sun.nio.Cleaner are used to release various resources such as native
          * memory, file descriptors, or timers, which are not available at image runtime. By
          * disallowing these objects, we detect when such resources are reachable.
->>>>>>> 4c84b4e3
          *
          * If a Cleanable is a nulled (Phantom)Reference, its problematic resource is already
          * unreachable, so we tolerate it.
@@ -209,13 +194,10 @@
          * A CleanerCleanable serves only to keep a cleaner thread alive (without referencing the
          * Thread) and does nothing, so we also tolerate it. We should encounter at least one such
          * object for jdk.internal.ref.CleanerFactory.commonCleaner.
-<<<<<<< HEAD
-=======
          *
          * Internal sun.nio.Cleaner objects (formerly in jdk.internal.ref, formerly in sun.misc)
          * should be used only by DirectByteBuffer, which we already cover above, but other code
          * could also use them. If they have been nulled, we tolerate them, too.
->>>>>>> 4c84b4e3
          */
         if (!(cleanable instanceof Reference<?> && ((Reference<?>) cleanable).refersTo(null)) && !CLEANER_CLEANABLE_CLASS.isInstance(cleanable)) {
             throw reporter.raise("Detected an active instance of Cleanable or sun.io.Cleaner in the image heap. This usually means that a resource " +
