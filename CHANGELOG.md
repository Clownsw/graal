--- conflicted
+++ resolved
@@ -2,9 +2,8 @@
 
 This changelog summarizes major changes between Truffle versions relevant to languages implementors building upon the Truffle framework. The main focus is on APIs exported by Truffle.
 
-<<<<<<< HEAD
 ## Version 0.20
-15-Jul-2016
+23-Aug-2016
 * This release removes many deprecated APIs and is thus slightly incompatible
 * [PolyglotEngine](http://lafo.ssw.uni-linz.ac.at/javadoc/truffle/latest/com/oracle/truffle/api/vm/PolyglotEngine.html)
 `eval` method and few similar ones no longer declare `throws IOException`.
@@ -14,8 +13,6 @@
 This change is binary compatible, yet it is source *incompatible* change.
 You may need to [adjust your sources](https://github.com/graalvm/fastr/commit/09ab156925d24bd28837907cc2ad336679afc7a2)
 to compile.
-=======
-## NextVersion:
 * Deprecate support for the "identifier" associated with each SourceSection
 * Remove deprecated instrumentation API package com.oracle.truffle.api.instrument and all its classes.
 * Remove deprecated API method TruffleLanguage#isInstrumentable(Node), TruffleLanguage#getVisualizer(), TruffleLanguage#createWrapperNode(), TruffleLanguage.Env#instrumenter(), RootNode#applyInstrumentation()
@@ -59,7 +56,6 @@
 * [Layout](http://lafo.ssw.uni-linz.ac.at/javadoc/truffle/latest/com/oracle/truffle/api/object/dsl/Layout.html)
   now accepts an alternative way to construct an object with the `build` method instead of `create`.
 * [TruffleTCK](http://lafo.ssw.uni-linz.ac.at/javadoc/truffle/latest/com/oracle/truffle/tck/TruffleTCK.html) tests simple operation on foreign objects. For example, a simple WRITE accesss, a HAS_SIZE access, or an IS_NULL access. It also tests the message resolution of Truffle language objects, which enables using them in other languages.
->>>>>>> 387cbe47
 
 ## Version 0.15
 1-Jul-2016
