--- conflicted
+++ resolved
@@ -35,17 +35,10 @@
 
 import jdk.vm.ci.code.stack.InspectedFrame;
 
-<<<<<<< HEAD
 public class GraalFrameInstance implements FrameInstance {
     static final int CALL_TARGET_INDEX = 0;
     static final int FRAME_INDEX = 1;
-=======
-public final class GraalFrameInstance implements FrameInstance {
-
-    private static final int CALL_TARGET_INDEX = 0;
-    private static final int CALL_TARGET_FRAME_INDEX = 1;
-    private static final int OPTIMIZATION_TIER_FRAME_INDEX = 2;
->>>>>>> 8d70605a
+    static final int OPTIMIZATION_TIER_FRAME_INDEX = 2;
 
     static final int CALL_NODE_NOTIFY_INDEX = 1;
 
@@ -61,13 +54,7 @@
             CALL_INLINED = OptimizedCallTarget.class.getDeclaredMethod("callInlined", Node.class, Object[].class);
             CALL_INLINED_CALL = GraalRuntimeSupport.class.getDeclaredMethod(GraalRuntimeSupport.CALL_INLINED_METHOD_NAME, Node.class, CallTarget.class, Object[].class);
             CALL_INDIRECT = OptimizedCallTarget.class.getDeclaredMethod("callIndirect", Node.class, Object[].class);
-
-<<<<<<< HEAD
-            CALL_TARGET_METHOD = OptimizedCallTarget.class.getDeclaredMethod("executeRootNode", VirtualFrame.class);
-=======
             CALL_TARGET_METHOD = OptimizedCallTarget.class.getDeclaredMethod("executeRootNode", VirtualFrame.class, CompilationState.class);
-            CALL_OSR_METHOD = OptimizedOSRLoopNode.OSRRootNode.class.getDeclaredMethod("callProxy", OSRRootNode.class, VirtualFrame.class);
->>>>>>> 8d70605a
         } catch (NoSuchMethodException | SecurityException e) {
             throw new InternalError(e);
         }
@@ -106,9 +93,6 @@
     }
 
     @Override
-<<<<<<< HEAD
-    public final CallTarget getCallTarget() {
-=======
     public int getCompilationTier() {
         return ((CompilationState) callTargetFrame.getLocal(OPTIMIZATION_TIER_FRAME_INDEX)).getTier();
     }
@@ -120,7 +104,6 @@
 
     @Override
     public CallTarget getCallTarget() {
->>>>>>> 8d70605a
         return (CallTarget) callTargetFrame.getLocal(CALL_TARGET_INDEX);
     }
 
