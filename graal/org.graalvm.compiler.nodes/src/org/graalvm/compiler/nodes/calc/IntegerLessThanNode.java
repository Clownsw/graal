--- conflicted
+++ resolved
@@ -74,64 +74,12 @@
     }
 
     @Override
-<<<<<<< HEAD
     public Node canonical(CanonicalizerTool tool, ValueNode forX, ValueNode forY) {
         ValueNode value = OP.canonical(tool.getConstantReflection(), tool.getMetaAccess(), tool.getOptions(), tool.smallestCompareWidth(), OP.getCondition(), false, forX, forY);
         if (value != null) {
             return value;
-=======
-    protected ValueNode optimizeNormalizeCmp(Constant constant, NormalizeCompareNode normalizeNode, boolean mirrored) {
-        PrimitiveConstant primitive = (PrimitiveConstant) constant;
-        assert condition() == LT;
-
-        /* @formatter:off
-         * a NC b < c  (not mirrored)
-         * cases for c:
-         *  0         -> a < b
-         *  [MIN, -1] -> false
-         *  1         -> a <= b
-         *  [2, MAX]  -> true
-         * unordered-is-less means unordered-is-true.
-         *
-         * c < a NC b  (mirrored)
-         * cases for c:
-         *  0         -> a > b
-         *  [1, MAX]  -> false
-         *  -1        -> a >= b
-         *  [MIN, -2] -> true
-         * unordered-is-less means unordered-is-false.
-         *
-         *  We can handle mirroring by swapping a & b and negating the constant.
-         *  @formatter:on
-         */
-
-        ValueNode a = mirrored ? normalizeNode.getY() : normalizeNode.getX();
-        ValueNode b = mirrored ? normalizeNode.getX() : normalizeNode.getY();
-        long cst = mirrored ? -primitive.asLong() : primitive.asLong();
-
-        if (cst == 0) {
-            if (normalizeNode.getX().getStackKind() == JavaKind.Double || normalizeNode.getX().getStackKind() == JavaKind.Float) {
-                return FloatLessThanNode.create(a, b, mirrored ^ normalizeNode.isUnorderedLess);
-            } else {
-                return IntegerLessThanNode.create(a, b);
-            }
-        } else if (cst == 1) {
-            // a <= b <=> !(a > b)
-            LogicNode compare;
-            if (normalizeNode.getX().getStackKind() == JavaKind.Double || normalizeNode.getX().getStackKind() == JavaKind.Float) {
-                // since we negate, we have to reverse the unordered result
-                compare = FloatLessThanNode.create(b, a, mirrored == normalizeNode.isUnorderedLess);
-            } else {
-                compare = IntegerLessThanNode.create(b, a);
-            }
-            return LogicNegationNode.create(compare);
-        } else if (cst <= -1) {
-            return LogicConstantNode.contradiction();
-        } else {
-            assert cst >= 2;
-            return LogicConstantNode.tautology();
->>>>>>> 65e61109
-        }
+        }
+        return this;
     }
 
     public static boolean subtractMayUnderflow(long x, long y, long minValue) {
@@ -163,17 +111,52 @@
         @Override
         protected LogicNode optimizeNormalizeCompare(Constant constant, NormalizeCompareNode normalizeNode, boolean mirrored) {
             PrimitiveConstant primitive = (PrimitiveConstant) constant;
-            if (primitive.getJavaKind() == JavaKind.Int && primitive.asInt() == 0) {
-                ValueNode a = mirrored ? normalizeNode.getY() : normalizeNode.getX();
-                ValueNode b = mirrored ? normalizeNode.getX() : normalizeNode.getY();
-
+            /* @formatter:off
+             * a NC b < c  (not mirrored)
+             * cases for c:
+             *  0         -> a < b
+             *  [MIN, -1] -> false
+             *  1         -> a <= b
+             *  [2, MAX]  -> true
+             * unordered-is-less means unordered-is-true.
+             *
+             * c < a NC b  (mirrored)
+             * cases for c:
+             *  0         -> a > b
+             *  [1, MAX]  -> false
+             *  -1        -> a >= b
+             *  [MIN, -2] -> true
+             * unordered-is-less means unordered-is-false.
+             *
+             *  We can handle mirroring by swapping a & b and negating the constant.
+             *  @formatter:on
+             */
+            ValueNode a = mirrored ? normalizeNode.getY() : normalizeNode.getX();
+            ValueNode b = mirrored ? normalizeNode.getX() : normalizeNode.getY();
+            long cst = mirrored ? -primitive.asLong() : primitive.asLong();
+
+            if (cst == 0) {
                 if (normalizeNode.getX().getStackKind() == JavaKind.Double || normalizeNode.getX().getStackKind() == JavaKind.Float) {
-                    return new FloatLessThanNode(a, b, mirrored ^ normalizeNode.isUnorderedLess);
+                    return FloatLessThanNode.create(a, b, mirrored ^ normalizeNode.isUnorderedLess);
                 } else {
-                    return new IntegerLessThanNode(a, b);
-                }
-            }
-            return null;
+                    return IntegerLessThanNode.create(a, b);
+                }
+            } else if (cst == 1) {
+                // a <= b <=> !(a > b)
+                LogicNode compare;
+                if (normalizeNode.getX().getStackKind() == JavaKind.Double || normalizeNode.getX().getStackKind() == JavaKind.Float) {
+                    // since we negate, we have to reverse the unordered result
+                    compare = FloatLessThanNode.create(b, a, mirrored == normalizeNode.isUnorderedLess);
+                } else {
+                    compare = IntegerLessThanNode.create(b, a);
+                }
+                return LogicNegationNode.create(compare);
+            } else if (cst <= -1) {
+                return LogicConstantNode.contradiction();
+            } else {
+                assert cst >= 2;
+                return LogicConstantNode.tautology();
+            }
         }
 
         @Override
