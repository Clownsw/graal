# Truffle Changelog

This changelog summarizes major changes between Truffle versions relevant to languages implementors building upon the Truffle framework. The main focus is on APIs exported by Truffle.

## Version 21.2.0
* Added `TypeDescriptor.subtract(TypeDescriptor)` creating a new `TypeDescriptor` by removing the given type from a union or intersection type.
* Added `CompilerDirectives.blackhole(value)` which can be helpful for benchmarking.
* Added `TruffleLanguage#Env.registerOnDispose(Closeable)` registering `Closeable`s for automatic close on context dispose.
* Added `RootNode#countsTowardsStackTraceLimit()`, replacing `RootNode#isInternal()` as the criterion that determines whether a frame with the given root node counts towards the stack trace limit.
* Added `engine.UsePreInitializedContext` option which can be used to disable usage of pre-initialized context.
* Added `MemoryFence`: provides methods for fine-grained control of memory ordering.
<<<<<<< HEAD
* `ValueProfile.createEqualityProfile()` was deprecated without replacement. `Object.equals(Object)` cannot safely be used on compiled code paths. Use the Truffle Specialization DSL instead to implement caches with equality semantics. Making `Object.equals(Object)` reachable as runtime compiled method will mark too many equals implementations reachable for runtime compilation in a native image.
* Methods annotated with `@Fallback`  of the Truffle specialization DSL now support `@Cached`, `@CachedContext`, `@CachedLanguage`, `@Bind` and dispatched `@CachedLibrary` parameters.
=======
* Deprecated and added methods to support expected arity ranges in `ArityException` instances. Note that the replacement methods now include more strict validations.
>>>>>>> 333b3b8d

## Version 21.1.0
* Added methods into `Instrumenter` that create bindings to be attached later on. Added `EventBinding.attach()` method.
* Added `TruffleContext.isCancelling()` to check whether a truffle context is being cancelled.
* Added `TruffleInstrument.Env.calculateContextHeapSize(TruffleContext, long, AtomicBoolean)` to calculate the heap size retained by a a context.
* Added `ContextsListener.onLanguageContextCreate`, `ContextsListener.onLanguageContextCreateFailed`, `ContextsListener.onLanguageContextInitialize`, and `ContextsListener.onLanguageContextInitializeFailed`  to allow instruments to listen to language context creation start events, language context creation failure events, language context initialization start events, and language context initialization failure events, respectively.
* Added `CompilerDirectives.isExact(Object, Class)` to check whether a value is of an exact type. This method should be used instead of the `value != null && value.getClass() == exactClass` pattern.
* Added `Frame.clear(FrameSlot)`. This allows the compiler to reason about the liveness of local variables. Languages are recommended to use it when applicable.
* Added `@GenerateAOT` to support preparation for AOT specializing nodes. Read the (AOT tutorial)[https://github.com/oracle/graal/blob/master/truffle/docs/AOT.md] to get started with Truffle and AOT compilation.
* Profiles now can be disabled using `Profile.disable()` and reset using `Profile.reset()`.
* Added `--engine.CompileAOTOnCreate` option to trigger AOT compilation on call target create.
* Added new messages to `InteropLibrary` for interacting with buffer-like objects:
    * Added `hasBufferElements(Object)` that returns  `true` if this object supports buffer messages.
    * Added `isBufferWritable(Object)` that returns `true` if this object supports writing buffer elements.
    * Added `getBufferSize(Object)` to return the size of this buffer.
    * Added `readBufferByte(Object, long)`, `readBufferShort(Object, ByteOrder, long)`, `readBufferInt(Object, ByteOrder, long)`, `readBufferLong(Object, ByteOrder, long)`, `readBufferFloat(Object, ByteOrder, long)`  and `readBufferDouble(Object, ByteOrder, long)` to read a primitive from this buffer at the given index.
    * Added `writeBufferByte(Object, long, byte)`, `writeBufferShort(Object, ByteOrder, long, short)`, `writeBufferInt(Object, ByteOrder, long, int)`, `writeBufferLong(Object, ByteOrder, long, long)`, `writeBufferFloat(Object, ByteOrder, long, float)`  and `writeBufferDouble(Object, ByteOrder, long, double)` to write a primitive in this buffer at the given index (supported only if `isBufferWritable(Object)` returns `true`).
* Added `Shape.getLayoutClass()` as a replacement for `Shape.getLayout().getType()`. Returns the DynamicObject subclass provided to `Shape.Builder.layout`.
* Changed the default value of `--engine.MultiTier` from `false` to `true`. This should significantly improve the warmup time of Truffle interpreters.
* The native image build fails if a method known as not suitable for partial evaluation is reachable for runtime compilation. The check can be disabled by the `-H:-TruffleCheckBlackListedMethods` native image option.
* Added `ExactMath.truncate(float)` and `ExactMath.truncate(double)` methods to remove the decimal part (round toward zero) of a float or of a double respectively. These methods are intrinsified.
* Added `SuspendedEvent.prepareUnwindFrame(DebugStackFrame, Object)` to support forced early return values from a debugger.
* Added `DebugScope.convertRawValue(Class<? extends TruffleLanguage<?>>, Object)` to enable wrapping a raw guest language object into a DebugValue.
* Added new messages to the `InteropLibrary` to support iterables and iterators:
	* Added `hasIterator(Object)` that allows to specify that the receiver is an iterable.
    * Added `getIterator(Object)` to return the iterator for an iterable receiver.
    * Added `isIterator(Object)` that allows to specify that the receiver is an iterator.
    * Added `hasIteratorNextElement(Object)`  that allows to specify that the iterator receiver has element(s) to return by calling the `getIteratorNextElement(Object)` method.
    * Added `getIteratorNextElement(Object)` to return the current iterator element.
* Added `TruffleContext.leaveAndEnter(Node, Supplier)` to wait for another thread without triggering multithreading.
* Removed deprecated `TruffleLanguage.Env.getTruffleFile(String)`, `TruffleLanguage.Env.getTruffleFile(URI)` methods.
* Deprecated CompilationThreshold for prefered LastTierCompilationThreshold and SingleTierCompilationThreshold.
* Added new features to the DSL `@NodeChild` annotation:
    * Added `implicit` and `implicitCreate` attributes to allow implicit creation of child nodes by the parent factory method.
    * Added `allowUncached` and `uncached` attributes to allow using `@NodeChild` with `@GenerateUncached`.
* Added `TruffleLanguage.Env#getTruffleFileInternal(String, Predicate<TruffleFile>)` and `TruffleLanguage.Env#getTruffleFileInternal(URI, Predicate<TruffleFile>)` methods performing the guest language standard libraries check using a supplied predicate. These methods have a better performance compared to the `TruffleLanguage.Env#getInternalTruffleFile(String)` and `TruffleLanguage.Env#getInternalTruffleFile(URI)` as the guest language standard libraries check is performed only for files in the language home when IO is not enabled by the Context.
* Added `TruffleLanguage.Env.getLogger(String)` and `TruffleLanguage.Env.getLogger(Class<?>)` creating a context-bound logger. The returned `TruffleLogger` always uses a logging handler and options from Env's context and does not depend on being entered on any thread.
* Added new messages to the `InteropLibrary` to support hash maps:
	* Added `hasHashEntries(Object)` that allows to specify that the receiver provides hash entries.
	* Added `getHashSize(Object)` to return hash entries count.
	* Added `isHashEntryReadable(Object, Object)` that allows to specify that mapping for the given key exists and is readable.
	* Added `readHashValue(Object, Object)` to read the value for the specified key.
	* Added `readHashValueOrDefault(Object, Object, Object)` to read the value for the specified key or to return the default value when the mapping for the specified key does not exist.
	* Added `isHashEntryModifiable(Object, Object)` that allows to specify that mapping for the specified key exists and is writable.
	* Added `isHashEntryInsertable(Object, Object)` that allows to specify that mapping for the specified key does not exist and is writable.
	* Added `isHashEntryWritable(Object, Object)` that allows to specify that mapping is either modifiable or insertable.
	* Added `writeHashEntry(Object, Object, Object)` associating the specified value with the specified key.
	* Added `isHashEntryRemovable(Object, Object)` that allows to specify that mapping for the specified key exists and is removable.
	* Added `removeHashEntry(Object, Object)` removing the mapping for a given key.
	* Added `isHashEntryExisting(Object, Object)` that allows to specify that that mapping for a given key is existing.
	* Added `getHashEntriesIterator(Object)` to return the hash entries iterator.
    * Added `getHashKeysIterator(Object)` to return the hash keys iterator.
    * Added `getHashValuesIterator(Object)` to return the hash values iterator.
* Added `TypeDescriptor.HASH` and `TypeDescriptor.hash(TypeDescriptor, TypeDescriptor)` representing hash map types in the TCK.
* Added support for Truffle safepoints and thread local actions. See `TruffleSafepoint` and `ThreadLocalAction`. There is also a [tutorial](https://github.com/oracle/graal/blob/master/truffle/docs/Safepoints.md) that explains how to adopt and use in language or tool implementations.
* Make the Truffle NFI more modular.
    * Provide option `--language:nfi=none` for disabling native access via the Truffle NFI in native-image even if the NFI is included in the image (e.g. as dependency of another language).
    * Moved `trufflenfi.h` header from the JDK root include directory into the NFI language home (`languages/nfi/include`).

## Version 21.0.0
* If an `AbstractTruffleException` is thrown from the `ContextLocalFactory`, `ContextThreadLocalFactory` or event listener, which is called during the context enter, the exception interop messages are executed without a context being entered. The event listeners called during the context enter are:
    * `ThreadsActivationListener.onEnterThread(TruffleContext)`
    * `ThreadsListener.onThreadInitialized(TruffleContext, Thread)`
    * `TruffleInstrument.onCreate(Env)`
    * `TruffleLanguage.isThreadAccessAllowed(Thread, boolean)`
    * `TruffleLanguage.initializeMultiThreading(Object)`
    * `TruffleLanguage.initializeThread(Object, Thread)`
* Added `HostCompilerDirectives` for directives that guide the host compilations of Truffle interpreters.
    * `HostCompilerDirectives.BytecodeInterpreterSwitch` - to denote methods that contain the instruction-dispatch switch in bytecode interpreters
    * `HostCompilerDirectives.BytecodeInterpreterSwitchBoundary` - to denote methods that do not need to be inlined into the bytecode interpreter switch
* Truffle DSL generated nodes are no longer limited to 64 state bits. Use these state bits responsibly.
* Added support for explicitly selecting a host method overload using the signature in the form of comma-separated fully qualified parameter type names enclosed by parentheses (e.g. `methodName(f.q.TypeName,java.lang.String,int,int[])`).
* Changed the default value of `--engine.MultiTier` from `false` to `true`. This should significantly improve the warmup time of Truffle interpreters.
* Deprecated and added methods to support expected arity ranges in `ArityException` instances. Note that the replacement methods now include more strict validations.


## Version 20.3.0
* Added `RepeatingNode.initialLoopStatus` and `RepeatingNode.shouldContinue` to allow defining a custom loop continuation condition.
* Added new specialization utility to print detailed statistics about specialization instances and execution count. See [Specialization Statistics Tutorial](https://github.com/oracle/graal/blob/master/truffle/docs/SpecializationHistogram.md) for details on how to use it.
* Added new specialization compilation mode that ignores "fast path" specializations and generates calls only to "slow path" specializations. This mode is intended for testing purposes to increase tests coverage. See [Specialization testing documentation](https://github.com/oracle/graal/blob/master/truffle/docs/SpecializationTesting.md) for more details.
* Added [TruffleFile.readSymbolicLink](https://www.graalvm.org/truffle/javadoc/com/oracle/truffle/api/TruffleFile.html#readSymbolicLink--) method to read the symbolic link target.
* Added [ReportPolymorphism.Megamorphic](http://www.graalvm.org/truffle/javadoc/com/oracle/truffle/api/dsl/ReportPolymorphism.Megamorphic.html) annotation for expressing the "report only megamorphic specializations" use case when reporting polymorphism.
* Added new flags to inspect expansion during partial evaluation: `--engine.TraceMethodExpansion=truffleTier`, `--engine.TraceNodeExpansion=truffleTier`, `--engine.MethodExpansionStatistics=truffleTier` and `--engine.NodeExpansionStatistics=truffleTier`. Language implementations are encouraged to run with these flags enabled and investigate their output for unexpected results. See [Optimizing.md](https://github.com/oracle/graal/blob/master/truffle/docs/Optimizing.md) for details.
* Enabled by default the elastic allocation of Truffle compiler threads depending on the number of available processors, in both JVM and native modes. The old behavior, 1 or 2 compiler threads, can be explicitly enabled with `--engine.CompilerThreads=0`.
* Added `ThreadsActivationListener` to listen to thread enter and leave events in instruments.
* Added `TruffleInstrument.Env.getOptions(TruffleContext)` to retrieve context specific options for an instrument and `TruffleInstrument.getContextOptions()` to describe them. This is useful if an instrument wants to be configured per context. 
* Added `TruffleContext.isClosed()` to check whether a  truffle context is already closed. This is useful for instruments.
* Added `TruffleContext.closeCancelled` and `TruffleContext.closeResourceExhausted`  to allow instruments and language that create inner contexts to cancel the execution of a context.
* Added `TruffleContext.isActive` in addition to `TruffleContext.isEntered` and improved their documentation to indicate the difference.
* Added `ContextsListener.onContextResetLimit` to allow instruments to listen to context limit reset events from the polyglot API.
* All instances of `TruffleContext` accessible from instruments can now be closed by the instrument. Previously this was only possible for creators of the TruffleContext instance.
* Added the ability to create context and context thread locals in languages and instruments. See [ContextLocal](https://www.graalvm.org/truffle/javadoc/com/oracle/truffle/api/ContextLocal.html) and [ContextThreadLocal](https://www.graalvm.org/truffle/javadoc/com/oracle/truffle/api/ContextThreadLocal.html) for details.
* Removed the hard "maximum node count" splitting limit controlled by `TruffleSplittingMaxNumberOfSplitNodes` as well as the option itself.
* Removed polymorphism reporting from `DynamicObjectLibrary`. If the language wants to report polymorphism for a property access, it should do so manually using a cached specialization.
* The `iterations` for `LoopNode.reportLoopCount(source, iterations)` must now be >= 0.
* Added [NodeLibrary](https://www.graalvm.org/truffle/javadoc/com/oracle/truffle/api/interop/NodeLibrary.html), which provides guest language information associated with a particular Node location, local scope mainly and [TruffleLanguage.getScope](https://www.graalvm.org/truffle/javadoc/com/oracle/truffle/api/TruffleLanguage.html#getScope-C-) and [TruffleInstrument.Env.getScope](https://www.graalvm.org/truffle/javadoc/com/oracle/truffle/api/instrumentation/TruffleInstrument.Env.html#getScope-com.oracle.truffle.api.nodes.LanguageInfo-), which provides top scope object of a guest language.
* Deprecated com.oracle.truffle.api.Scope class and methods in TruffleLanguage and TruffleInstrument.Env, which provide the scope information through that class.
* Added scope information into InteropLibrary: [InteropLibrary.isScope](https://www.graalvm.org/truffle/javadoc/com/oracle/truffle/api/interop/InteropLibrary.html#isScope-java.lang.Object-), [InteropLibrary.hasScopeParent](https://www.graalvm.org/truffle/javadoc/com/oracle/truffle/api/interop/InteropLibrary.html#hasScopeParent-java.lang.Object-) and [InteropLibrary.getScopeParent](https://www.graalvm.org/truffle/javadoc/com/oracle/truffle/api/interop/InteropLibrary.html#getScopeParent-java.lang.Object-)
* Added utility method to find an instrumentable parent node [InstrumentableNode.findInstrumentableParent](https://www.graalvm.org/truffle/javadoc/com/oracle/truffle/api/instrumentation/InstrumentableNode.html#findInstrumentableParent-com.oracle.truffle.api.nodes.Node-).
* Deprecated `DebugScope.getArguments()` without replacement. This API was added without use-case.
* Added the [RootNode.isTrivial](https://www.graalvm.org/truffle/javadoc/com/oracle/truffle/api/nodes/RootNode.html#isTrivial) method, for specifying root nodes that are always more efficient to inline than not to.
* Added [ByteArraySupport](https://www.graalvm.org/truffle/javadoc/com/oracle/truffle/api/memory/ByteArraySupport.html): a helper class providing safe multi-byte primitive type accesses from byte arrays.
* Added a new base class for Truffle exceptions, see [AbstractTruffleException](https://www.graalvm.org/truffle/javadoc/com/oracle/truffle/api/exception/AbstractTruffleException.html). The original `TruffleException` has been deprecated. Added new interop messages for exception handling replacing the deprecated `TruffleException` methods.
* Added new messages to `InteropLibrary` related to exception handling:
    * Added `getExceptionType(Object)` that allows to specify the type of an exception, e.g. PARSE_ERROR. 
    * Added `isExceptionIncompleteSource(Object)` allows to specify whether the parse error contained unclosed brackets.
    * Added `getExceptionExitStatus(Object)` allows to specify the exit status of an exception of type EXIT.
    * Added `hasExceptionCause(Object)` and `getExceptionCause(Object)` to return the cause of this error
    * Added `hasExceptionStackTrace(Object)` and `getExceptionStackTrace(Object)` to return the guest stack this of this error. 
    * Added `hasExceptionMessage(Object)` and `getExceptionMessage(Object)` to provide an error message of the error.
    * Added `hasExecutableName(Object)` and `getExecutableName(Object)` to provide a method name similar to what was provided in `RootNode.getName()` but for executable objects.
    * Added `hasDeclaringMetaObject(Object)` and `getDeclaringMetaObject(Object)` to provide the meta object of the function. 
* Language implementations are recommended to perform the following steps to upgrade their exception implementation:
    * Convert non-internal guest language exceptions to `AbstractTruffleException`, internal errors should be refactored to no longer implement `TruffleException`.
    * Export new interop messages directly on the `AbstractTruffleException` subclass if necessary. Consider exporting `getExceptionType(Object)`, `getExceptionExitStatus(Object)` and `isExceptionIncompleteSource(Object)`. For other interop messages the default implementation should be sufficient for most use-cases. Consider using `@ExportLibrary(delegateTo=...)` to forward to a guest object stored inside of the exception.
    * Rewrite interop capable guest language try-catch nodes to the new interop pattern for handling exceptions. See `InteropLibrary#isException(Object)` for more information. 
    * Implement the new method `RootNode.translateStackTraceElement` which allows guest languages to transform stack trace elements to accessible guest objects for other languages.
    * Consider making executable interop objects of the guest language implement `InteropLibrary.hasExecutableName(Object)` and `InteropLibrary.hasDeclaringMetaObject(Object)`.
    * Make exception printing in the guest language use `InteropLibrary.getExceptionMessage(Object)`, `InteropLibrary.getExceptionCause(Object)` and `InteropLibrary.getExceptionStackTrace(Object)` for foreign exceptions to print them in the style of the language.
    * Make all exports of `InteropLibrary.throwException(Object)` throw an instance of `AbstractTruffleException`. This contract will be enforced in future versions when `TruffleException` will be removed.
    * Attention: Since [AbstractTruffleException](https://www.graalvm.org/truffle/javadoc/com/oracle/truffle/api/exception/AbstractTruffleException.html) is an abstract base class, not an interface, the exceptions the Truffle NFI throws do not extend UnsatisfiedLinkError anymore. This is an incompatible change for guest languages that relied on the exact exception class. The recommended fix is to catch AbstractTruffleException instead of UnsatisfiedLinkError.
* Added [TruffleInstrument.Env.getEnteredContext](https://www.graalvm.org/truffle/javadoc/com/oracle/truffle/api/instrumentation/TruffleInstrument.Env.html#getEnteredContext--) returning the entered `TruffleContext`.
* Added [DebuggerSession.setShowHostStackFrames](https://www.graalvm.org/truffle/javadoc/com/oracle/truffle/api/debug/DebuggerSession.html#setShowHostStackFrames-boolean-) and host `DebugStackFrame` and `DebugStackTraceElement`. This is useful for debugging of applications that use host interop.
* All Truffle Graal runtime options (-Dgraal.) which were deprecated in GraalVM 20.1 are removed. The Truffle runtime options are no longer specified as Graal options (-Dgraal.). The Graal options must be replaced by corresponding engine options specified using [polyglot API](https://www.graalvm.org/truffle/javadoc/org/graalvm/polyglot/Engine.Builder.html#option-java.lang.String-java.lang.String-).
* Deprecated the `com.oracle.truffle.api.object.dsl` API without replacement. The migration path is to use `DynamicObject` subclasses with the `com.oracle.truffle.api.object` API.
* A node parameter now needs to be provided to TruffleContext.enter() and TruffleContext.leave(Object). The overloads without node parameter are deprecated. This is useful to allow the runtime to compile the enter and leave code better if a node is passed as argument. 
* Added [DebuggerSession.suspendHere](https://www.graalvm.org/truffle/javadoc/com/oracle/truffle/api/debug/DebuggerSession.html#suspendHere-com.oracle.truffle.api.nodes.Node-) to suspend immediately at the current location of the current execution thread.
* Added [RootNode.prepareForAOT](https://www.graalvm.org/truffle/javadoc/com/oracle/truffle/api/nodes/RootNode.html#prepareForAOT) that allows to initialize root nodes for compilation that were not yet executed.
* Removed deprecation for `RootNode.getLanguage(Class<?>)`, it is still useful to efficiently access the associated language of a root node.
* Block node partial compilation is no longer eagerly triggered but only when the `--engine.MaximumGraalNodeCount` limit was reached once for a call target.
* Lifted the restriction that the dynamic type of a `DynamicObject` needs to be an instance of `ObjectType`, allowing any non-null object. Deprecated `Shape.getObjectType()` that has been replaced by `Shape.getDynamicType()`.
* Added [TruffleLanguage.Env.createHostAdapterClass](https://www.graalvm.org/truffle/javadoc/com/oracle/truffle/api/TruffleLanguage.Env.html#createHostAdapterClass-java.lang.Class:A-) to allow extending a host class and/or interfaces with a guest object via a generated host adapter class (JVM only).
* Deprecated the old truffle-node-count based inlining heuristic and related options (namely InliningNodeBudget and LanguageAgnosticInlining).
* Added `@GenerateLibrary.pushEncapsulatingNode()` that allows to configure whether encapsulating nodes are pushed or popped.

## Version 20.2.0
* Added new internal engine option `ShowInternalStackFrames` to show internal frames specific to the language implementation in stack traces.
* Added new identity APIs to `InteropLibrary`:
    * `hasIdentity(Object receiver)` to find out whether an object specifies identity
	* `isIdentical(Object receiver, Object other, InteropLibrary otherLib)` to compare the identity of two object
	* `isIdenticalOrUndefined(Object receiver, Object other)` export to specify the identity of an object.
	* `identityHashCode(Object receiver)` useful to implement maps that depend on identity.
* Added `TriState` utility class represents three states TRUE, FALSE and UNDEFINED.
* Added `InteropLibrary.getUncached()` and `InteropLibrary.getUncached(Object)` short-cut methods for convenience.
* Enabled by default the new inlining heuristic in which inlining budgets are based on Graal IR node counts and not Truffle Node counts.
* Added `ConditionProfile#create()` as an alias of `createBinaryProfile()` so it can be used like `@Cached ConditionProfile myProfile`. 
* Improved `AssumedValue` utility class: Code that reads the value but can not constant fold it does not need to deopt when the value changes.
* A `TruffleFile` for an empty path is no more resolved to the current working directory.
* Added [`SourceBuilder.canonicalizePath(boolean)`](https://www.graalvm.org/truffle/javadoc/com/oracle/truffle/api/source/Source.SourceBuilder.html) to control whether the `Source#getPath()` should be canonicalized.
* Deprecated and renamed `TruffleFile.getMimeType` to [TruffleFile.detectMimeType](https://www.graalvm.org/truffle/javadoc/com/oracle/truffle/api/TruffleFile.html#detectMimeType--). The new method no longer throws `IOException` but returns `null` instead.
* The languages are responsible for stopping and joining the stopped `Thread`s in the [TruffleLanguage.finalizeContext](https://www.graalvm.org/truffle/javadoc/com/oracle/truffle/api/TruffleLanguage.html#finalizeContext-C-).
* Added Truffle DSL `@Bind` annotation to common out expression for use in guards and specialization methods.
* Added the ability to disable adoption for DSL cached expressions with type node using `@Cached(value ="...", weak = true)`.
* Added an option not to adopt the parameter annotated by @Cached, using `@Cached(value ="...", adopt = false)`.
* Added `TruffleWeakReference` utility to be used on partial evaluated code paths instead of the default JDK `WeakReference`.
* Removed deprecated API in `com.oracle.truffle.api.source.Source`. The APIs were deprecated in 19.0.
* Added `CompilerDirectives.shouldNotReachHere()` as a short-cut for languages to indicate that a path should not be reachable neither in compiled nor interpreted code paths.
* All subclasses of `InteropException` do no longer provide a Java stack trace. They are intended to be thrown, immediately caught by the caller and not re-thrown. As a result they can now be allocated on compiled code paths and do no longer require a `@TruffleBoundary` or `transferToInterpreterAndInvalidate()` before use. Languages are encouraged to remove `@TruffleBoundary` annotations or leading `transferToInterpreterAndInvalidate()` method calls before interop exceptions are thrown. 
* All `InteropException` subclasses now offer a new `create` factory method to provide a cause. This cause should only be used if user provided guest application code caused the problem.
* The use of `InteropException.initCause` is now deprecated for performance reasons. Instead pass the cause when the `InteropException` is constructed. The method `initCause` will throw `UnsupportedOperationException` in future versions. Please validate all calls to `Throwable.initCause` for language or tool implementation code.
* Added [TruffleFile.isSameFile](https://www.graalvm.org/truffle/javadoc/com/oracle/truffle/api/TruffleFile.html#isSameFile-com.oracle.truffle.api.TruffleFile-java.nio.file.LinkOption...-) method to test if two `TruffleFile`s refer to the same physical file.
* Added new `EncapsulatingNodeReference` class to lookup read and write the current encapsulating node. Deprecated encapsulating node methods in `NodeUtil`.
* Added support for subclassing `DynamicObject` so that guest languages can directly base their object class hierarchy on it, add fields, and use `@ExportLibrary` on subclasses. Guest language object classes should implement `TruffleObject`.
* Added new [DynamicObjectLibrary](https://www.graalvm.org/truffle/javadoc/com/oracle/truffle/api/object/DynamicObjectLibrary.html) API for accessing and mutating properties and the shape of `DynamicObject` instances. This is the recommended API from now on. Other, low-level property access APIs will be deprecated and removed in a future release.

## Version 20.1.0
* Added `@GenerateLibrary(dynamicDispatchEnabled = false)` that allows to disable dynamic dispatch semantics for a library. The default is `true`.
* Added ability to load external default exports for libraries using a service provider. See `GenerateLibrary(defaultExportLookupEnabled = true)`.
* The use of `@NodeField` is now permitted in combination with `@GenerateUncached`, but it throws UnsupportedOperationException when it is used.
* It is now possible to specify a setter with `@NodeField`. The generated field then will be mutable.
* Removed deprecated interoperability APIs that were deprecated in 19.0.0. 
* Removed deprecated instrumentation APIs that were deprecated in 0.33
* The `PerformanceWarningsAreFatal` and `TracePerformanceWarnings` engine options take a comma separated list of performance warning types. Allowed warning types are `call` to enable virtual call warnings, `instanceof` to enable virtual instance of warnings and `store` to enables virtual store warnings. There are also `all` and `none` types to enable (disable) all performance warnings.
* Added [DebugValue#getRawValue()](https://www.graalvm.org/truffle/javadoc/com/oracle/truffle/api/debug/DebugValue.html) for raw guest language object lookup from same language.
* Added [DebugStackFrame#getRawNode()](https://www.graalvm.org/truffle/javadoc/com/oracle/truffle/api/debug/DebugStackFrame.html) for root node lookup from same language.
* Added [DebugException#getRawException()](https://www.graalvm.org/truffle/javadoc/com/oracle/truffle/api/debug/DebugException.html) for raw guest language exception lookup from same language.
* Added [DebugStackFrame#getRawFrame()](https://www.graalvm.org/truffle/javadoc/com/oracle/truffle/api/debug/DebugStackFrame.html) for underlying frame lookup from same language.
* Added `TruffleInstrument.Env.getPolyglotBindings()` that replaces now deprecated `TruffleInstrument.Env.getExportedSymbols()`.
* Added `@ExportLibrary(transitionLimit="3")` that allows the accepts condition of exported libraries to transition from true to false for a library created for a receiver instance. This is for example useful to export messages for array strategies. 
* Added `CompilationFailureAction` engine option which deprecates `CompilationExceptionsArePrinted `, `CompilationExceptionsAreThrown`, `CompilationExceptionsAreFatal` and `PerformanceWarningsAreFatal` options.
* Added `TreatPerformanceWarningsAsErrors` engine option which deprecates the `PerformanceWarningsAreFatal` option. To replace the `PerformanceWarningsAreFatal` option use the `TreatPerformanceWarningsAsErrors` with `CompilationFailureAction` set to `ExitVM`.
* Added `bailout` into performance warning kinds used by `TracePerformanceWarnings`, `PerformanceWarningsAreFatal` and `CompilationExceptionsAreFatal` options.
* Added [Option.deprecationMessage](https://www.graalvm.org/truffle/javadoc/com/oracle/truffle/api/Option.html#deprecationMessage--) to set the option deprecation reason.
* `engine.Mode` is now a supported option and no longer experimental.
* Added new meta-data APIs to `InteropLibrary`:
	* `has/getLanguage(Object receiver)` to access the original language of an object.
	* `has/getSourceLocation(Object receiver)` to access the source location of an object (e.g. of function or classes).
	* `toDisplayString(Object receiver, boolean allowsSideEffect)` to produce a human readable string.
	* `has/getMetaObject(Object receiver)` to access the meta-object of an object.
	* `isMetaObject(Object receiver)` to find out whether an object is a meta-object (e.g. Java class)
	* `getMetaQualifiedName(Object receiver)` to get the qualified name of the meta-object
	* `getMetaSimpleName(Object receiver)` to get the simple name of a the meta-object
	* `isMetaInstance(Object receiver, Object instance)` to check whether an object is an instance of a meta-object.
* Added `TruffleLanguage.getLanguageView` that allows to wrap values to add language specific information for primitive and foreign values.
* Added `TruffleLanguage.getScopedView` that allows to wrap values to add scoping and visibility to language values.
* Added `TruffleInstrument.Env.getScopedView` and `TruffleInstrument.Env.getLanguageView` to access language and scoped views from instruments.
* Added `TruffleInstrument.Env.getLanguageInfo` to convert language classes to `LanguageInfo`.
* Deprecated `TruffleLanguage.findMetaObject`, `TruffleLanguage.findSourceLocation`, `TruffleLanguage.toString` and `TruffleLanguage.isObjectOfLanguage`. Use the new interop APIs and language views as replacement.
* Added support for the value conversions of [DebugValue](https://www.graalvm.org/truffle/javadoc/com/oracle/truffle/api/debug/DebugValue.html) that provide the same functionality as value conversions on [Value](https://www.graalvm.org/sdk/javadoc/org/graalvm/polyglot/Value.html).
* Added [DebugValue#toDisplayString](https://www.graalvm.org/truffle/javadoc/com/oracle/truffle/api/debug/DebugValue.html#toDisplayString--) to convert the value to a language-specific string representation.
* Deprecated `DebugValue#as`, other conversion methods should be used instead.
* Clarify [InteropLibrary](https://www.graalvm.org/truffle/javadoc/com/oracle/truffle/api/interop/InteropLibrary.html) javadoc documentation of message exceptions. [UnsupportedMessageException](https://www.graalvm.org/truffle/javadoc/com/oracle/truffle/api/interop/UnsupportedMessageException.html) is thrown when the operation is never supported for the given receiver type. In other cases [UnknownIdentifierException](https://www.graalvm.org/truffle/javadoc/com/oracle/truffle/api/interop/UnknownIdentifierException.html) or [InvalidArrayIndexException](https://www.graalvm.org/truffle/javadoc/com/oracle/truffle/api/interop/InvalidArrayIndexException.html) are thrown.
* Added [TruffleLanguage.Env.initializeLanguage](https://www.graalvm.org/truffle/javadoc/com/oracle/truffle/api/TruffleLanguage.Env.html#initializeLanguage-com.oracle.truffle.api.nodes.LanguageInfo-) method to force language initialization.
* Values of `NAME` properties of [ReadVariableTag](https://www.graalvm.org/truffle/javadoc/com/oracle/truffle/api/instrumentation/StandardTags.ReadVariableTag.html#NAME) and [WriteVariableTag](https://www.graalvm.org/truffle/javadoc/com/oracle/truffle/api/instrumentation/StandardTags.WriteVariableTag.html#NAME) extended to allow an object or an array of objects with name and source location.
* Added support for asynchronous stack traces: [TruffleLanguage.Env.getAsynchronousStackDepth()](https://www.graalvm.org/truffle/javadoc/com/oracle/truffle/api/TruffleLanguage.Env.html#getAsynchronousStackDepth--), [RootNode.findAsynchronousFrames()](https://www.graalvm.org/truffle/javadoc/com/oracle/truffle/api/nodes/RootNode.html#findAsynchronousFrames-com.oracle.truffle.api.frame.Frame-), [TruffleInstrument.Env.setAsynchronousStackDepth()](https://www.graalvm.org/truffle/javadoc/com/oracle/truffle/api/instrumentation/TruffleInstrument.Env.html#setAsynchronousStackDepth-int-), [TruffleStackTrace.getAsynchronousStackTrace()](https://www.graalvm.org/truffle/javadoc/com/oracle/truffle/api/TruffleStackTrace.html#getAsynchronousStackTrace-com.oracle.truffle.api.CallTarget-com.oracle.truffle.api.frame.Frame-), [DebuggerSession.setAsynchronousStackDepth()](https://www.graalvm.org/truffle/javadoc/com/oracle/truffle/api/debug/DebuggerSession.html#setAsynchronousStackDepth-int-), [SuspendedEvent.getAsynchronousStacks()](https://www.graalvm.org/truffle/javadoc/com/oracle/truffle/api/debug/SuspendedEvent.html#getAsynchronousStacks--), [DebugException.getDebugAsynchronousStacks()](https://www.graalvm.org/truffle/javadoc/com/oracle/truffle/api/debug/DebugException.html#getDebugAsynchronousStacks--).

## Version 20.0.0
* Add [Layout#dispatch()](https://www.graalvm.org/truffle/javadoc/com/oracle/truffle/api/object/dsl/Layout.html#dispatch--) to be able to generate override of `ObjectType#dispatch()` method in the generated inner \*Type class.
* Deprecated engine options engine.InvalidationReprofileCount and engine.ReplaceReprofileCount. They no longer have any effect. There is no longer reprofiling after compilation. 
* Added [DebuggerSession.{suspend(), suspendAll,resume()}](https://www.graalvm.org/truffle/javadoc/com/oracle/truffle/api/debug/DebuggerSession.html) to allow suspending and resuming threads.
* Add new loop explosion mode [LoopExplosionKind#FULL_UNROLL_UNTIL_RETURN](https://www.graalvm.org/truffle/javadoc/com/oracle/truffle/api/nodes/ExplodeLoop.LoopExplosionKind.html#FULL_UNROLL_UNTIL_RETURN), which can be used to duplicate loop exits during unrolling until function returns.
* The default [LoopExplosionKind](https://www.graalvm.org/truffle/javadoc/com/oracle/truffle/api/nodes/ExplodeLoop.LoopExplosionKind.html) for `@ExplodeLoop` changed from `FULL_UNROLL` to `FULL_UNROLL_UNTIL_RETURN`, which we believe is more intuitive. We recommend reviewing your usages of `@ExplodeLoop`, especially those with `return`, `break` and `try/catch` in the loop body as those might duplicate more code than before.
* The `TruffleCheckNeverPartOfCompilation` option when building a native image is now enabled by default, ensuring `neverPartOfCompilation()` is not reachable for runtime compilation. Use `CompilerDirectives.bailout()` if you want to test when a compilation fails, otherwise avoid `neverPartOfCompilation()` in code reachable for runtime compilation (e.g., by using `@TruffleBoundary`).
* The `DirectoryStream` created by a relative `TruffleFile` passes relative `TruffleFile`s into the `FileVisitor`, even when an explicit [current working directory was set](https://www.graalvm.org/truffle/javadoc/com/oracle/truffle/api/TruffleLanguage.Env.html#setCurrentWorkingDirectory-com.oracle.truffle.api.TruffleFile-).
* Added `DebuggerTester.startExecute()` that allows to execute an arbitrary sequence of commands on the background thread.
* Time specification in `InteropLibrary` relaxed to allow a fixed timezone when no date is present.
* `TruffleLogger.getLogger` throws an `IllegalArgumentException` when given `id` is not a valid language or instrument id.
* [Node#getEncapsulatingSourceSection()](https://www.graalvm.org/truffle/javadoc/com/oracle/truffle/api/nodes/Node.html#getEncapsulatingSourceSection--) is no longer a fast-path method, because `getSourceSection()` is not fast-path.
* The algorithm used to generate a unique [URI](https://www.graalvm.org/truffle/javadoc/com/oracle/truffle/api/source/Source.html#getURI--) for a `Source` built without an `URI` was changed to SHA-256.
* Added [ExportLibrary.delegateTo](https://www.graalvm.org/truffle/javadoc/com/oracle/truffle/api/library/ExportLibrary.html#delegateTo--) attribute that allows to delegate all messages of a library to value of a final delegate field. This can be used in combination with `ReflectionLibrary` to improve the ability to build wrappers.
* `ReadVariableTag` and `WriteVariableTag` added to [StandardTags](https://www.graalvm.org/truffle/javadoc/com/oracle/truffle/api/instrumentation/StandardTags.html).

* Truffle TCK now checks that instrumentable nodes are not used in the context of a Library.
* Getter to check whether [TruffleContext](https://www.graalvm.org/truffle/javadoc/com/oracle/truffle/api/TruffleContext.html#isEntered--) is activated or not.
* All Truffle Graal runtime options (-Dgraal.) will be deprecated with 20.1. The Truffle runtime options are no longer specified as Graal options (-Dgraal.). The Graal options must be replaced by corresponding engine options specified using [polyglot API](https://www.graalvm.org/truffle/javadoc/org/graalvm/polyglot/Engine.Builder.html#option-java.lang.String-java.lang.String-). The `TRUFFLE_STRICT_OPTION_DEPRECATION` environment variable can be used to detect usages of deprecated Graal options. When the `TRUFFLE_STRICT_OPTION_DEPRECATION` is set to `true` and the deprecated Graal option is used the Truffle runtime throws an exception listing the used deprecated options and corresponding replacements.


## Version 19.3.0
* Added ability to obtain an [Internal Truffle File](https://www.graalvm.org/truffle/javadoc/com/oracle/truffle/api/TruffleLanguage.Env.html#getInternalTruffleFile-java.lang.String-). The internal file is located in the language home directories and it's readable even when IO is not allowed by the Context.
* Deprecated `TruffleLanguage.Env.getTruffleFile` use [getInternalTruffleFile](https://www.graalvm.org/truffle/javadoc/com/oracle/truffle/api/TruffleLanguage.Env.html#getInternalTruffleFile-java.lang.String-) for language standard library files located in language home or [getPublicTruffleFile](https://www.graalvm.org/truffle/javadoc/com/oracle/truffle/api/TruffleLanguage.Env.html#getPublicTruffleFile-java.lang.String-) for user files.
* Added primitive specializations to `CompilerAsserts.partialEvaluationConstant()`.
* Added the new `execute` method to `LoopNode`, which allows loops to return values.
* Added support for temporary [files](https://www.graalvm.org/truffle/javadoc/com/oracle/truffle/api/TruffleLanguage.Env.html#createTempFile-com.oracle.truffle.api.TruffleFile-java.lang.String-java.lang.String-java.nio.file.attribute.FileAttribute...-) and [directories](https://www.graalvm.org/truffle/javadoc/com/oracle/truffle/api/TruffleLanguage.Env.html#createTempDirectory-com.oracle.truffle.api.TruffleFile-java.lang.String-java.nio.file.attribute.FileAttribute...-).
* Threads created by the embedder may now be collected by the GC before they can be [disposed](https://www.graalvm.org/truffle/javadoc/com/oracle/truffle/api/TruffleLanguage.html#disposeThread-C-java.lang.Thread-). If languages hold onto thread objects exposed via `initializeThread` they now need to do so with `WeakReference` to avoid leaking thread instances.
* Support boolean literals in DSL expressions used in [@Specialization](https://www.graalvm.org/truffle/javadoc/com/oracle/truffle/api/dsl/Specialization) and [@Cached](https://www.graalvm.org/truffle/javadoc/com/oracle/truffle/api/dsl/Cached) fields.
* Added standard [block node](https://www.graalvm.org/truffle/javadoc/com/oracle/truffle/api/nodes/BlockNode.html) for language implementations. Using the block node allows the optimizing runtime to split big blocks into multiple compilation units. This optimization may be enabled using `--engine.PartialBlockCompilation` (on by default) and configured using `--engine.PartialBlockCompilationSize` (default 3000).
* Added new experimental inlining heuristic in which inlining budgets are based on Graal IR node counts and not Truffle Node counts. Enable with `-Dgraal.TruffleLanguageAgnosticInlining=true`.
* Deprecated `DynamicObject#isEmpty()`, `DynamicObject#size()`; use `Shape#getPropertyCount()` instead.
* Deprecated `Shape#getPropertyList(Pred)`, `Shape#getKeyList(Pred)`, `Shape#hasTransitionWithKey(Object)`, `Shape.Allocator#locationForValue(Object, EnumSet)` without replacement.
* Added [Scope.Builder#rootInstance(Object)](https://www.graalvm.org/truffle/javadoc/com/oracle/truffle/api/Scope.Builder.html#rootInstance-java.lang.Object-), [Scope#getRootInstance()](https://www.graalvm.org/truffle/javadoc/com/oracle/truffle/api/Scope.html#getRootInstance--) and [DebugScope#getRootInstance()](https://www.graalvm.org/truffle/javadoc/com/oracle/truffle/api/debug/DebugScope.html#getRootInstance--) to provide an instance of guest language representation of the root node (e.g. a guest language function).
* Debugger breakpoints can be restricted to a particular root instance via [Breakpoint.Builder#rootInstance(DebugValue)](https://www.graalvm.org/truffle/javadoc/com/oracle/truffle/api/debug/Breakpoint.Builder.html#rootInstance-com.oracle.truffle.api.debug.DebugValue-) and found later on via [DebugValue#getRootInstanceBreakpoints()](https://www.graalvm.org/truffle/javadoc/com/oracle/truffle/api/debug/DebugValue.html#getRootInstanceBreakpoints--).
* Deprecated `TruffleLanguage.getContextReference()` as this method is inefficient in many situations. The most efficient context lookup can be achieved knowing the current AST in which it is used by calling `Node.lookupContextReference(Class)`.
* Truffle languages and instruments no longer create `META-INF/truffle` files, but generate service implementations for [TruffleLanguage.Provider](https://www.graalvm.org/truffle/javadoc/com/oracle/truffle/api/TruffleLanguage.Provider.html) and [TruffleInstrument.Provider](https://www.graalvm.org/truffle/javadoc/com/oracle/truffle/api/instrumentation/TruffleInstrument.Provider.html) automatically. Recompiling the TruffleLanguage using the Truffle annotation processor automatically migrates the language.
* The Truffle DSL processor jar no longer requires the Truffle API or Graal SDK as a dependency. 
* Added interop messages for guest language exception objects: [InteropLibrary#isException(Object)](https://www.graalvm.org/truffle/javadoc/com/oracle/truffle/api/interop/InteropLibrary.html#isException-java.lang.Object-) and [InteropLibrary#throwException(Object)](https://www.graalvm.org/truffle/javadoc/com/oracle/truffle/api/interop/InteropLibrary.html#throwException-java.lang.Object-).
* [TruffleLanguage.patchContext](https://www.graalvm.org/truffle/javadoc/com/oracle/truffle/api/TruffleLanguage.html#patchContext-C-com.oracle.truffle.api.TruffleLanguage.Env-) is invoked for all languages whose contexts were created during context pre-initialization. Originally the `patchContext`  was invoked only for languages with initialized contexts.

## Version 19.2.0
* Added sub-process output (error output) [redirection into OutputStream](https://www.graalvm.org/truffle/javadoc/org/graalvm/polyglot/io/ProcessHandler.Redirect.html#stream-java.io.OutputStream-).
* Added `RootNode.getQualifiedName()` for a better distinction when printing stack traces. Languages are encouraged to implement it, in case it differs from the root name.
* Added methods to identify date, time, timezone, instant and duration values in `InteropLibrary` and TCK `TypeDescriptor`.
* Added ability to read the default time zone from the language Environment with `Env.getTimeZone()`.
* Deprecated `Env.parse` and added replacement APIs `Env.parseInternal` and `Env.parsePublic`. The new API requires to differentiate between parse calls that were invoked by the guest language user and those which are part of the internal language semantics. The separation avoids accidentally exposing access to internal languages. 
* Deprecated `Env.getLanguages()` and added replacement APIs `Env.getInternalLanguages()` and `Env.getPublicLanguages()`. 
* Added [Source.newBuilder(Source)](https://www.graalvm.org/truffle/javadoc/com/oracle/truffle/api/source/Source.html#newBuilder-com.oracle.truffle.api.source.Source-) that inherits Source properties from an existing Source.
* Added [RootBodyTag](https://www.graalvm.org/truffle/javadoc/com/oracle/truffle/api/instrumentation/StandardTags.RootBodyTag.html).

## Version 19.1.0
* `@GenerateUncached` is now inherited by subclasses.
* `NodeFactory` now supports `getUncachedInstance` that returns the uncached singleton.  
* Introduced Truffle process sandboxing. Added a [TruffleLanguage.Env.newProcessBuilder](https://www.graalvm.org/truffle/javadoc/com/oracle/truffle/api/TruffleLanguage.Env.html#newProcessBuilder-java.lang.String...-) method creating a new [TruffleProcessBuilder](https://www.graalvm.org/truffle/javadoc/com/oracle/truffle/api/io/TruffleProcessBuilder.html) to configure and start a new sub-process.
* Added support for reading environment variables, use [TruffleLanguage.Env.getEnvironment](https://www.graalvm.org/truffle/javadoc/com/oracle/truffle/api/TruffleLanguage.Env.html#getEnvironment--) to obtain process environment variables.
* `NodeFactory` now supports `getUncachedInstance` that returns the uncached singleton. 
* `@GenerateUncached` can now be used in combination with `@NodeChild` if execute signatures for all arguments are present.
* Removed deprecated automatic registration of the language class as a service.
* The [LanguageProvider](https://www.graalvm.org/truffle/javadoc/org/graalvm/polyglot/tck/LanguageProvider.html#createIdentityFunctionSnippet-org.graalvm.polyglot.Context-) can override the default verfication of the TCK `IdentityFunctionTest`.
* Removed deprecated and misspelled method `TruffleStackTrace#getStacktrace`.
* Removed deprecated methods`TruffleStackTraceElement#getStackTrace` and `TruffleStackTraceElement#fillIn` (use methods of `TruffleStackTrace` instead).
* `SlowPathException#fillInStackTrace` is now `final`.
* Added an ability to read a [path separator](https://www.graalvm.org/truffle/javadoc/com/oracle/truffle/api/TruffleLanguage.Env.html#getPathSeparator--) used to separate filenames in a path list.
* `@TruffleBoundary` methods that throw but are not annotated with `@TruffleBoundary(transferToInterpreterOnException=false)` will now transfer to the interpreter only once per `CallTarget` (compilation root).
* Added [TruffleFile.setAttribute](https://www.graalvm.org/truffle/javadoc/com/oracle/truffle/api/TruffleFile.html#setAttribute-com.oracle.truffle.api.TruffleFile.AttributeDescriptor-T-java.nio.file.LinkOption...-) to allow languages to set file attributes.

## Version 19.0.0
* Renamed version 1.0.0 to 19.0.0

## Version 1.0.0 RC15
* This version includes a major revision of the Truffle Interoperability APIs. Most existing APIs for Truffle Interoperability were deprecated. The compatiblity layer may cause significant performance reduction for interoperability calls. 
	* Please see the [Interop Migration Guide](https://github.com/oracle/graal/blob/master/truffle/docs/InteropMigration.md) for an overview and individual `@deprecated` javadoc tags for guidance.
	* Deprecated classes `ForeignAccess`, `Message`, `MessageResolution`, `Resolve` and `KeyInfo`. 
	* The following methods got deprecated:
		* `InteropException.raise`, with libraries there should be no need to convert checked exceptions to runtime exceptions.
		* `TruffleObject.getForeignAccess()`.
	* Introduced new classes: `InteropLibrary` and `InvalidArrayIndexException`.
	* Added `ObjectType.dispatch` to configure the dynamic dispatch and deprecated `ObjectType.getForeignAccessFactory`.
* Added Truffle Library API that allows language implementations to use polymorphic dispatch for receiver types with support for implementation specific caching/profiling with support for uncached dispatch. 
	* Please see the [Truffle Library Tutorial](https://github.com/oracle/graal/blob/master/truffle/docs/TruffleLibraries.md) for further details.
	* Introduced new package: `com.oracle.truffle.api.library`.
* Added `@GenerateUncached` to allow the generation of uncached Truffle DSL nodes accessible via the new static generated method`getUncached()`.
	* Set the default value for @Cached to `"create()"`. This allows `@Cached` to be used without attribute.
	* Added `@Cached(uncached="")` to specify the expression to use for the uncached node.
	* Added `@Cached(allowUncached=true)` to allow the cached expression to be reused as uncached expression. Only necessary if the cached expression is not trivial or there is no `getUncached()` static method in the node.
	* Added `@Cached#parameters` to allow to share the parameter specification for the cached and uncached version of a node.
	* Added `getUncached()` method to the following classes:
        - BranchProfile 
        - ByteValueProfile
        - ConditionProfile
        - DoubleValueProfile
        - FloatValueProfile
        - IntValueProfile 
        - LongValueProfile
        - LoopConditionProfile
        - PrimitiveValueProfile
        - ValueProfile
        - IndirectCallNode
* Truffle DSL can now properly handle checked exceptions in execute methods and specializations.
* Truffle DSL now guarantees to adopt nodes before they are executed in guards. Previously, nodes used in guards were only adopted for their second cached invocation.
* Added `@Cached.Shared` to allow sharing of cached values between specialization and exported Truffle Library methods.
* Added `Node.isAdoptable()` that allows `Node.getParent()` to always remain `null` even if the node is adopted by a parent. This allows to share nodes statically and avoid the memory leak for the parent reference.
* Added `NodeUtil.getCurrentEncapsulatingNode` to access the current encapsulating node in nodes that are not adoptable.
* Added the `Assumption.isValidAssumption` method that allows for simpler checking of assumptions in generated code. 
* Added Truffle DSL option `-Dtruffle.dsl.ignoreCompilerWarnings=true|false`, to ignore Truffle DSL compiler warnings. This is useful and recommended to be used for downstream testing.
* Added `@CachedContext` and `@CachedLanguage` for convenient language and context lookup in specializations or exported methods.
* Added `Node.lookupContextReference(Class)` and `Node.lookupLanguageReference(Class)` that allows for a more convenient lookup.
* Deprecated `RootNode.getLanguage(Class)`, the new language references should be used instead.
* Added `TruffleFile` aware file type detector
    - Added [TruffleFile.FileTypeDetector SPI](https://www.graalvm.org/truffle/javadoc/com/oracle/truffle/api/TruffleFile.FileTypeDetector.html) to detect a file MIME type and a file encoding. A language registering `FileTypeDetector` has to support all the MIME types recognized by the registered detector.
    - Added [TruffleFile.getMimeType method](https://www.graalvm.org/truffle/javadoc/com/oracle/truffle/api/TruffleFile.html#getMimeType--) to obtain a `TruffleFile` MIME type.
    - Added a possibility to set an [encoding in SourceBuilder](https://www.graalvm.org/truffle/javadoc/com/oracle/truffle/api/source/Source.SourceBuilder.html#encoding-java.nio.charset.Charset-)
    - The [Source builders](https://www.graalvm.org/truffle/javadoc/com/oracle/truffle/api/source/Source.html) are sandboxed for files and file URLs.
    - Removed usage of NIO `FileTypeDetector` for MIME type detection, language implementations have to migrate to `TruffleFile.FileTypeDetector`.
* TruffleFile's paths from image building time are translated in image execution time into new paths using Context's FileSystem. The absolute paths pointing to files in language homes in image generation time are resolved using image execution time language homes.
* Added [Env.isPolylgotAccessAllowed()](https://www.graalvm.org/truffle/javadoc/com/oracle/truffle/api/TruffleLanguage.Env.html#isPolyglotAccessAllowed--) to check whether polyglot access (e.g. access to polyglot builtins) is allowed.
* The methods `Env.getPolyglotBindings()` and `Env.importSymbol` and `Env.exportSymbol` now throw a `SecurityException` if polyglot access not allowed.
* Added `DebugValue.isNull()` to check for null values, `DebugValue.execute()` to be able to execute values and `DebugValue.asString()` to get the String from String values.
* Added the [TruffleFile.getAttribute](https://www.graalvm.org/truffle/javadoc/com/oracle/truffle/api/TruffleFile.html#getAttribute-com.oracle.truffle.api.TruffleFile.AttributeDescriptor-java.nio.file.LinkOption...-) method to read a single file's attribute and [TruffleFile.getAttributes] (https://www.graalvm.org/truffle/javadoc/com/oracle/truffle/api/TruffleFile.html#getAttributes-java.util.Collection-java.nio.file.LinkOption...-) method to read file's attributes as a bulk operation.

## Version 1.0.0 RC14
* Removed some deprecated elements:
    - EventBinding.getFilter
    - TruffleLanguage ParsingRequest.getFrame and ParsingRequest.getLocation
    - LoopCountReceiver
    - EventContext.parseInContext
    - NativeLibraryDescriptor.getBindings
    - Instrumenter.attachFactory and Instrumenter.attachListener
    - SuppressFBWarnings
    - TruffleBoundary.throwsControlFlowException
    - DebuggerTester.startEval
    - ExactMath.exact methods
    - TruffleInstrument.toString
    - TruffleInstrument.findMetaObject
    - TruffleInstrument.findSourceLocation
    - constructor of JSONStringBuilder
    - constructor of JSONHelper
    - constructor of CompilerDirectives
    - constructor of ExactMath
    - constructor of Truffle
    - constructor of NodeUtil
    - TruffleException.isTimeout
    - TruffleGraphBuilderPlugins.registerUnsafeLoadStorePlugins
    - TypedObject
    - Node.getLanguage
    - TVMCI.findLanguageClass
    - ExecutionContext and RootNode.getExecutionContext
    - FrameAccess.NONE
    - RootNode.setCalltarget
    - DirectCallNode.call and IndirectCallNode.call
    - FrameInstance.getFrame
    - Node.getAtomicLock
    - ExplodeLoop.merge
    - AcceptMessage
    - RootNode.reportLoopCount
    - GraalTruffleRuntime.getQueuedCallTargets
    - PrimitiveValueProfile.exactCompare
    - BranchProfile.isVisited
    - DebugStackFrame.iterator and DebugStackFrame.getValue
* The [@Option](http://www.graalvm.org/truffle/javadoc/com/oracle/truffle/api/Option.html) annotation can now specify the [stability](https://www.graalvm.org/truffle/javadoc/org/graalvm/options/OptionStability.html) of an option.
* Fixed the case of the method [`TruffleStackTrace.getStacktrace`](https://www.graalvm.org/truffle/javadoc/com/oracle/truffle/api/TruffleStackTrace.html#getStacktrace-java.lang.Throwable-) to `TruffleStackTrace.getStackTrace`.
* Added a getter for [name separator](https://www.graalvm.org/truffle/javadoc/com/oracle/truffle/api/TruffleLanguage.Env.html#getFileNameSeparator--) used by `TruffleFile`'s paths.
* Added support for receiver object in a frame's Scope: [Scope.Builder receiver(String, Object)](https://www.graalvm.org/truffle/javadoc/com/oracle/truffle/api/Scope.Builder.html#receiver-java.lang.String-java.lang.Object-), [Scope.getReceiver()](https://www.graalvm.org/truffle/javadoc/com/oracle/truffle/api/Scope.html#getReceiver--), [Scope.getReceiverName()](https://www.graalvm.org/truffle/javadoc/com/oracle/truffle/api/Scope.html#getReceiverName--) and [DebugScope.getReceiver()](https://www.graalvm.org/truffle/javadoc/com/oracle/truffle/api/debug/DebugScope.html#getReceiver--).
* Added [engine bound TruffleLogger for instruments](file:///Users/tom/Projects/graal/tzezula/graal/truffle/javadoc/com/oracle/truffle/api/instrumentation/TruffleInstrument.Env.html#getLogger-java.lang.String-). The engine bound logger can be used by threads executing without any context.

## Version 1.0.0 RC13
* Added [Debugger.getSessionCount()](https://www.graalvm.org/truffle/javadoc/com/oracle/truffle/api/debug/Debugger.html#getSessionCount--) to return the number of active debugger sessions.
* The [TruffleFile.getName()](https://www.graalvm.org/truffle/javadoc/com/oracle/truffle/api/TruffleFile.html#getName--) returns `null` for root directory.
* `TruffleLanguage` can [register additional services](https://www.graalvm.org/truffle/javadoc/com/oracle/truffle/api/TruffleLanguage.Env.html#registerService-java.lang.Object-). This change also deprecates the automatic registration of the language class as a service.
* Enabled the [experimental monomorphization heuristic](https://github.com/oracle/graal/blob/master/truffle/docs/splitting/) as default. Old heuristic still available as legacy, but will be removed soon.
* Added [TypeDescriptor.instantiable(instanceType, vararg, parameterTypes)](https://www.graalvm.org/truffle/javadoc/org/graalvm/polyglot/tck/TypeDescriptor.html#instantiable-org.graalvm.polyglot.tck.TypeDescriptor-boolean-org.graalvm.polyglot.tck.TypeDescriptor...-) into TCK to support instantiable types.
* The name of an [@Option](http://www.graalvm.org/truffle/javadoc/com/oracle/truffle/api/Option.html) can now start with a lowercase letter.
* Allowed navigation from host class to host symbol (companion object for static members) via the synthetic member `"static"`.
* Moved `getStackTrace` and `fillIn` from [TruffleStackTraceElement](https://www.graalvm.org/truffle/javadoc/com/oracle/truffle/api/TruffleStackTraceElement.html) to [TruffleStackTrace](https://www.graalvm.org/truffle/javadoc/com/oracle/truffle/api/TruffleStackTrace.html).




## Version 1.0.0 RC12
* Fixed: [Env.asHostException()](https://www.graalvm.org/truffle/javadoc/com/oracle/truffle/api/TruffleLanguage.Env.html#asHostException-java.lang.Throwable-) should throw an `IllegalArgumentException` if the provided value is not a host exception.
* Changed host exceptions' [getExceptionObject()](https://www.graalvm.org/truffle/javadoc/com/oracle/truffle/api/TruffleException.html#getExceptionObject--) to return the original host exception object.

## Version 1.0.0 RC11
* `Source` can be created from a relative `TruffleFile`.
* `Source` can be created without content using `Source.CONTENT_NONE` constant.
* `SourceSection` can be created from line/column information by [Source.createSection(startLine,startColumn,endLine,endColumn)](http://www.graalvm.org/truffle/javadoc/com/oracle/truffle/api/source/Source.html#createSection-int-int-int-int-).
* Added [SourceSection.hasLines()](http://www.graalvm.org/truffle/javadoc/com/oracle/truffle/api/source/SourceSection.html#hasLines--), [SourceSection.hasColumns()](http://www.graalvm.org/truffle/javadoc/com/oracle/truffle/api/source/SourceSection.html#hasColumns--) and [SourceSection.hasCharIndex()](http://www.graalvm.org/truffle/javadoc/com/oracle/truffle/api/source/SourceSection.html#hasCharIndex--) to distinguish which positions are defined and which are not.
* `DebuggerSession` [accepts source-path](http://www.graalvm.org/truffle/javadoc/com/oracle/truffle/api/debug/DebuggerSession.html#setSourcePath-java.lang.Iterable-) for source [resolution](http://www.graalvm.org/truffle/javadoc/com/oracle/truffle/api/debug/DebuggerSession.html#resolveSource-com.oracle.truffle.api.source.Source-).
* Added Java interop support for string to primitive type conversion.

## Version 1.0.0 RC10
* Added support for setting current working directory for TruffleFiles, see [Env.setCurrentWorkingDirectory](http://www.graalvm.org/truffle/javadoc/com/oracle/truffle/api/TruffleLanguage.Env.html#setCurrentWorkingDirectory-com.oracle.truffle.api.TruffleFile-)
* Removed deprecated `TruffleLanguage.Env.newSourceBuilder`.
* Added `TruffleLanguage.Env.isPreInitialization` method to determine whether the context is being pre-initialized.
* Added `ArrayUtils` API providing additional array and/or string operations that may be intrinsified by the compiler.
* Added a possibility to obtain a [relative URI](http://www.graalvm.org/truffle/javadoc/com/oracle/truffle/api/TruffleFile.html#toRelativeUri--) for a relative `TruffleFile`.
* Added `ForeignAccess.createAccess` method taking a [supplier of language check node](http://www.graalvm.org/truffle/javadoc/com/oracle/truffle/api/interop/ForeignAccess.html#createAccess-com.oracle.truffle.api.interop.ForeignAccess.StandardFactory-java.util.function.Supplier-), deprecated the `ForeignAccess.create` method with languageCheck `RootNode` parameter.

## Version 1.0.0 RC9

* Added support for setting the `ThreadGroup` and `stackSize` on truffle thread creation in `TruffleLanguage.Env.createThread`.
* Added `Instrumenter.lookupExecutionEventNode()` to find an execution event node inserted at the node's location by an event binding.
* Added `SourceElement.ROOT` and `StepConfig.suspendAnchors()` to tune debugger stepping.
* Added `KeyInfo.READ_SIDE_EFFECTS` and `KeyInfo.WRITE_SIDE_EFFECTS` to inform about side-effects of READ/WRITE messages.
* Added `DebugValue.hasReadSideEffects()` and `DebugValue.hasWriteSideEffects()` to test for side-effects of reading or writing the value.

## Version 1.0.0 RC8

* Added `SuspendedEvent.setReturnValue` to change the return value of the currently executed source location.
* Deprecated `FrameSlot#getIndex` without replacement.
* Added `TruffleInstrument.Env.startServer()` to get a virtual message-based server provided via `MessageTransport` service.
* Added `TruffleFile.relativize`, `TruffleFile.startsWith`, `TruffleFile.endsWith`, `TruffleFile.createLink`,  `TruffleFile.createSymbolicLink`, `TruffleFile.getOwner`, `TruffleFile.getGroup`, `TruffleFile.newDirectoryStream`, `TruffleFile.visit`, `TruffleFile.copy` methods.

## Version 1.0.0 RC7

* Truffle was relicensed from GPLv2 with CPE to Universal Permissive License (UPL).
* Made all Truffle DSL annotations retention policy CLASS instead of RUNTIME. Reflecting DSL annotations at runtime is no longer possible. It is recommended to use `@Introspectable` instead.

* Removed deprecated FrameDescriptor#shallowCopy (deprecated since 1.0.0 RC3).
* Removed deprecated FrameSlot#getFrameDescriptor (deprecated since 1.0.0 RC3).

## Version 1.0.0 RC6

* Added support for byte based sources:
	* Byte based sources may be constructed using a `ByteSequence` or from a `TruffleFile` or `URL`. Whether sources are interpreted as character or byte based sources depends on the specified language.
	* `Source.hasBytes()` and `Source.hasCharacters()` may be used to find out whether a source is character or byte based.
	* Added `Source.getBytes()` to access the contents of byte based sources.
	* `TruffleLanguage.Registration.mimeType` is now deprecated in favor of `TruffleLanguage.Registration.byteMimeTypes` and `TruffleLanguage.Registration.characterMimeTypes`.
	* Added `TruffleLanguage.Registration.defaultMimeType` to define a default MIME type. This is mandatory if a language specifies more than one MIME type.
* `TruffleLanguage.Registration.id()` is now mandatory for all languages and reserved language ids will now be checked by the annotation processor.
* Deprecated Source builders and aligned them with polyglot source builders.
	* e.g. `Source.newBuilder("chars").name("name").language("language").build()` can be translated to `Source.newBuilder("language", "chars", "name").build()`
	* This is a preparation step for removing Truffle source APIs in favor of polyglot Source APIs in a future release.
* Deprecated `Source.getInputStream()`. Use `Source.getCharacters()` or `Source.getBytes()` instead.
* Deprecated `TruffleLanguage.Env.newSourceBuilder(String, TruffleFile)`. Use  `Source.newBuilder(String, TruffleFile)` instead.
* Added `Source.findLanguage` and `Source.findMimeType` to resolve languages and MIME types.
* The method `Source.getMimeType()` might now return `null`. Source builders now support `null` values for `mimeType(String)`.
* A `null` source name will no longer lead to an error but will be translated to `Unnamed`.
* Added `TruffleFile.normalize` to allow explicit normalization of `TruffleFile` paths. `TruffleFile` is no longer normalized by default.
* Added `Message#EXECUTE`, `Message#INVOKE`, `Message#NEW`.
* Deprecated `Message#createExecute(int)`, `Message#createInvoke(int)`, `Message#createNew(int)` as the arity argument is no longer needed. Jackpot rules available (run `mx jackpot --apply`).
* Removed APIs for deprecated packages: `com.oracle.truffle.api.vm`, `com.oracle.truffle.api.metadata`, `com.oracle.truffle.api.interop.java`
* Removed deprecated class `TruffleTCK`.
* Debugger API methods now throw [DebugException](http://www.graalvm.org/truffle/javadoc/com/oracle/truffle/api/debug/DebugException.html) on language failures.
* Deprecated API methods that use `java.beans` package in [AllocationReporter](http://www.graalvm.org/truffle/javadoc/com/oracle/truffle/api/instrumentation/AllocationReporter.html) and [Debugger](http://www.graalvm.org/truffle/javadoc/com/oracle/truffle/api/debug/Debugger.html). New add/remove listener methods were introduced as a replacement.
* [FrameDescriptor](http://www.graalvm.org/truffle/javadoc/com/oracle/truffle/api/frame/FrameDescriptor.html) no longer shares a lock with a RootNode.

## Version 1.0.0 RC5

* Added `TruffleLanguage.Env.isHostFunction`.
* Added Java interop support for converting executable values to legacy functional interfaces without a `@FunctionalInterface` annotation.
* Added `TruffleLogger.getLogger(String)` to obtain the root loger of a language or instrument.
* Introduced per language [context policy](http://www.graalvm.org/truffle/javadoc/com/oracle/truffle/api/TruffleLanguage.ContextPolicy.html). Languages are encouraged to configure the most permissive policy that they can support.
* Added `TruffleLanguage.areOptionsCompatible` to allow customization of the context policy based on options.
* Changed default context policy from SHARED to EXCLUSIVE, i.e. there is one exclusive language instance per polyglot or inner context by default. This can be configured by the language
using the [context policy](http://www.graalvm.org/truffle/javadoc/com/oracle/truffle/api/TruffleLanguage.ContextPolicy.html).
* TruffleInstrument.Env.lookup(LanguagInfo, Class) now requires to be entered in a context for the current thread.
* Removed deprecated FindContextNode (deprecated since 0.25).
* All languages now need to have a public zero argument constructor. Using a static singleton field is no longer supported.
* Renamed and changed the return value of the method for TruffleLanguage.initializeMultiContext to TruffleLanguage.initializeMultipleContexts. The original method remains but is now deprecated.
* Added [SourceSectionFilter#includes](http://www.graalvm.org/truffle/javadoc/com/oracle/truffle/api/instrumentation/SourceSectionFilter.html#includes-com.oracle.truffle.api.nodes.Node-)
* Deprecating `FrameSlot#getKind` and `FrameSlot#setKind` in favor of `FrameDescriptor#getFrameSlotKind` and `FrameDescriptor#setFrameSlotKind`.
* The `FrameDescriptor` is now thread-safe from the moment it is first passed to a RootNode constructor.
  * The list returned by [FrameDescriptor#getSlots](http://www.graalvm.org/truffle/javadoc/com/oracle/truffle/api/frame/FrameDescriptor.html#getSlots--) no longer reflects future changes in the FrameDescriptor. This is an incompatible change.
  * The set returned by [FrameDescriptor#getIdentifiers](http://www.graalvm.org/truffle/javadoc/com/oracle/truffle/api/frame/FrameDescriptor.html#getIdentifiers--) no longer reflects future changes in the FrameDescriptor. This is an incompatible change.
* Added [LanguageInfo#isInteractive](http://www.graalvm.org/truffle/javadoc/com/oracle/truffle/api/nodes/LanguageInfo.html#isInteractive--)
* Added [DebugStackFrame#getLanguage](http://www.graalvm.org/truffle/javadoc/com/oracle/truffle/api/debug/DebugStackFrame.html#getLanguage--)

## Version 1.0.0 RC3

* Removed deprecated ResultVerifier.getDefaultResultVerfier.
* Deprecated `com.oracle.truffle.api.frame.FrameDescriptor.shallowCopy` and `com.oracle.truffle.api.frame.FrameSlot.getFrameDescriptor`
* Added [DebugValue#set](http://www.graalvm.org/truffle/javadoc/com/oracle/truffle/api/debug/DebugValue.html#set-java.lang.Object-) to set primitive values to a debug value.
* Added support for [logging](http://www.graalvm.org/truffle/javadoc/com/oracle/truffle/api/TruffleLogger.html) in Truffle languages and instruments.

## Version 1.0.0 RC2

* Added notification when [multiple language contexts](http://www.graalvm.org/truffle/javadoc/com/oracle/truffle/api/TruffleLanguage.html#initializeMultiContext--) were created for a language instance. Allows languages to invalidate assumptions only valid with a single context. Returning true also allows to enable caching of ASTs per language and not only per context.
* Added [asBoxedGuestValue](http://www.graalvm.org/truffle/javadoc/com/oracle/truffle/api/TruffleLanguage.Env.html#asBoxedGuestValue-java.lang.Object-) method that allows to expose host members for primitive interop values.
* Added default value `"inherit"` to [TruffleLanguage.Registration#version](http://www.graalvm.org/truffle/javadoc/com/oracle/truffle/api/TruffleLanguage.Registration.html#version--) which makes the language to inherit version from [Engine#getVersion](http://www.graalvm.org/truffle/javadoc/org/graalvm/polyglot/Engine.html#getVersion--).
* Changed default value of [TruffleInstrument.Registration#version](http://www.graalvm.org/truffle/javadoc/com/oracle/truffle/api/TruffleInstrument.Registration.html#version--) from `""` to `"inherit"` which makes the instrument to inherit version from [Engine#getVersion](http://www.graalvm.org/truffle/javadoc/org/graalvm/polyglot/Engine.html#getVersion--). An instrument previously not specifying any version will newly get version from Engine.
* Added new annotation @IncomingConverter and @OutgoingConverter to declare methods for [generated wrappers](http://www.graalvm.org/truffle/javadoc/com/oracle/truffle/api/instrumentation/GenerateWrapper.html) that allow to convert values when they are exposed to or introduced by the instrumentation framework.
* The documentation of [FrameDescriptor#getSize](http://www.graalvm.org/truffle/javadoc/com/oracle/truffle/api/frame/FrameDescriptor.html#getSize--) clarifies that it returns the size of an array which is needed for storing all the slots in it using their `FrameSlot#getIndex()` as a position in the array. (The number may be bigger than the number of slots, if some slots are removed.)
* Added an `InstrumentExceptionsAreThrown` engine option to propagate exceptions thrown by instruments.
* Added [Instrumenter.visitLoadedSourceSections](http://www.graalvm.org/truffle/javadoc/com/oracle/truffle/api/instrumentation/Instrumenter.html#visitLoadedSourceSections-com.oracle.truffle.api.instrumentation.SourceSectionFilter-com.oracle.truffle.api.instrumentation.LoadSourceSectionListener-) to be notified about loaded source sections that corresponds to a filter.
* Added [DebugValue#canExecute](http://www.graalvm.org/truffle/javadoc/com/oracle/truffle/api/debug/DebugValue.html#canExecute--) to distinguish executable values and [DebugValue#getProperty](http://www.graalvm.org/truffle/javadoc/com/oracle/truffle/api/debug/DebugValue.html#getProperty-java.lang.String-) to get a property value by its name.
* Removed deprecated `TruffleLanguage.Env.lookupSymbol` method.
* All Truffle source objects are now automatically weakly internalized when created using the source builder. The source builder will now return the same instance for every source where it was previously just equal.
* Added `Source.Builder.cached(boolean)` and `Source.isCached()` to configure caching behavior by source.
* Removed deprecated `Source.getCode()` and `SourceSection.getCode`.

## Version 1.0.0 RC1

* As announced in 0.27 all classes in package com.oracle.truffle.api.vm are now deprecated.
	* Deprecated all classes in com.oracle.truffle.api.vm. Replacements can be found in the org.graalvm.polyglot package.
	* Deprecated all classes in com.oracle.truffle.api.interop.java. Replacements for embedders can be found in org.graalvm.polyglot. Replacements for language implementations can be found in TruffleLanguage.Env. See deprecated documentation on the individual methods for details.
	* Deprecated TruffleTCK. Use the [new TCK](https://github.com/oracle/graal/blob/master/truffle/docs/TCK.md) instead.
	* Deprecated Debugger#find(PolyglotEngine)
	* Added Debugger#find(TruffleInstrument.Env) and Debugger#find(Engine)
* Added [FileSystem](http://www.graalvm.org/truffle/javadoc/org/graalvm/polyglot/io/FileSystem.html) SPI to allow embedder to virtualize TruffleLanguage Input/Output operations.
* Added [EventContext.lookupExecutionEventNodes](http://www.graalvm.org/truffle/javadoc/com/oracle/truffle/api/instrumentation/EventContext.html#lookupExecutionEventNodes-java.util.Collection-) to lookup all execution event nodes created by the bindings at the source location.
* Added `TruffleLanguage#getLanguageHome` to return the language directory in the GraalVM distribution or the location of the language Jar file.
* Added [TryBlockTag](http://www.graalvm.org/truffle/javadoc/com/oracle/truffle/api/instrumentation/StandardTags.TryBlockTag.html) as a new standard tag to mark program locations to be considered as try blocks, that are followed by a catch.
* Added [DebugException](http://www.graalvm.org/truffle/javadoc/com/oracle/truffle/api/debug/DebugException.html), debugger methods that execute guest language code throws that exception and it's possible to [create exception breakpoints](http://www.graalvm.org/truffle/javadoc/com/oracle/truffle/api/debug/Breakpoint.html#newExceptionBuilder-boolean-boolean-) that suspend when guest language exception occurs.
* Added [DebugStackTraceElement](http://www.graalvm.org/truffle/javadoc/com/oracle/truffle/api/debug/DebugStackTraceElement.html) as a representation of exception stack trace.
* Added [Breakpoint.Kind](http://www.graalvm.org/truffle/javadoc/com/oracle/truffle/api/debug/Breakpoint.Kind.html) to distinguish different breakpoint kinds.
* Added [ResultVerifier.getDefaultResultVerifier](http://www.graalvm.org/truffle/javadoc/org/graalvm/polyglot/tck/ResultVerifier.html#getDefaultResultVerifier--).
* Added [addToHostClassPath](http://www.graalvm.org/truffle/javadoc/com/oracle/truffle/api/TruffleLanguage.Env.html#addToHostClassPath-com.oracle.truffle.api.TruffleFile-) method that can be used to allow guest language users to add to the host class path.
* Added new permission TruffleLanguage.Env#isNativeAccessAllowed to control access to the Truffle NFI.
* Changed default permissions in language launchers to full access. The embedding API still defaults to restricted access.
* Added [TruffleInstrument.onFinalize](http://www.graalvm.org/truffle/javadoc/com/oracle/truffle/api/instrumentation/TruffleInstrument.html#onFinalize-com.oracle.truffle.api.instrumentation.TruffleInstrument.Env-) that can be overridden to be notified about closing of Engine, while still having access to other instruments.
* Deprecated `TraceASTJSON` option and related APIs.

## Version 0.33

* This release contains major changes to the instrumentation framework.
	* Deprecated @[Instrumentable](http://www.graalvm.org/truffle/javadoc/com/oracle/truffle/api/instrumentation/Instrumentable.html) and replaced it with [InstrumentableNode](http://www.graalvm.org/truffle/javadoc/com/oracle/truffle/api/instrumentation/InstrumentableNode.html). Please see [InstrumentableNode](http://www.graalvm.org/truffle/javadoc/com/oracle/truffle/api/instrumentation/InstrumentableNode.html) on how to specify instrumentable nodes in 0.32.
	* Added @[GenerateWrapper](http://www.graalvm.org/truffle/javadoc/com/oracle/truffle/api/instrumentation/GenerateWrapper.html) for automatic wrapper generation.
	* Added a [standard expression tag](http://www.graalvm.org/truffle/javadoc/com/oracle/truffle/api/instrumentation/StandardTags.ExpressionTag.html), that allows languages to expose expressions for tools to use.
	* Added the ability to listen to [input values](http://www.graalvm.org/truffle/javadoc/com/oracle/truffle/api/instrumentation/ExecutionEventNode.html#onInputValue-com.oracle.truffle.api.frame.VirtualFrame-com.oracle.truffle.api.instrumentation.EventContext-int-java.lang.Object-) of instrumentable child nodes by specifying [input filters](http://www.graalvm.org/truffle/javadoc/com/oracle/truffle/api/instrumentation/Instrumenter.html#attachExecutionEventFactory-com.oracle.truffle.api.instrumentation.SourceSectionFilter-com.oracle.truffle.api.instrumentation.SourceSectionFilter-T-).
	* Added the the ability to [save](http://www.graalvm.org/truffle/javadoc/com/oracle/truffle/api/instrumentation/ExecutionEventNode.html#saveInputValue-com.oracle.truffle.api.frame.VirtualFrame-int-java.lang.Object-) and [load](http://www.graalvm.org/truffle/javadoc/com/oracle/truffle/api/instrumentation/ExecutionEventNode.html#getSavedInputValues-com.oracle.truffle.api.frame.VirtualFrame-) instrumentable child input values in ExecutionEventNode subclasses.
	* Renamed Instrumenter#attachListener/Factory to Instrumenter#attachExecutionEventListener/Factory. (jackpot rule available)
	* Automatic instrumentation [wrapper generation](http://www.graalvm.org/truffle/javadoc/com/oracle/truffle/api/instrumentation/GenerateWrpper.html) now delegates non execute abstract methods to the delegate node.
	* Added a [Tag](http://www.graalvm.org/truffle/javadoc/com/oracle/truffle/api/instrumentation/Tag.html) base class now required to be used by all tags.
	* Added [tag identifiers](http://www.graalvm.org/truffle/javadoc/com/oracle/truffle/api/instrumentation/Tag.Identifier.html) to allow the [lookup](http://www.graalvm.org/truffle/javadoc/com/oracle/truffle/api/instrumentation/Tag.html#findProvidedTag-com.oracle.truffle.api.nodes.LanguageInfo-java.lang.String-) of language specific tags in tools without compile time dependency to the languguage.
	* Added assertions to verify that instrumentable nodes that are annotated with a standard tag return a source section if their root node returns a source section.
	* Added assertions to verify that execution events always return interop values.
	* Added the ability for instrumentable nodes to a expose a [node object](http://www.graalvm.org/truffle/javadoc/com/oracle/truffle/api//instrumentation/InstrumentableNode.html#getNodeObject--). This object is intended to contain language specific properties of the node.
* Added expression-stepping into debugger APIs. To support debugging of both statements and expressions, following changes were made:
	* Added [SourceElement](http://www.graalvm.org/truffle/javadoc/com/oracle/truffle/api/debug/SourceElement.html) enum to provide a list of source syntax elements known to the debugger.
	* Added [StepConfig](http://www.graalvm.org/truffle/javadoc/com/oracle/truffle/api/debug/StepConfig.html) class to represent a debugger step configuration.
	* Added [Debugger.startSession()](http://www.graalvm.org/truffle/javadoc/com/oracle/truffle/api/debug/Debugger.html#startSession-com.oracle.truffle.api.debug.SuspendedCallback-com.oracle.truffle.api.debug.SourceElement...-) accepting a list of source elments to enable stepping on them.
	* Added [Breakpoint.Builder.sourceElements](http://www.graalvm.org/truffle/javadoc/com/oracle/truffle/api/debug/Breakpoint.Builder.html#sourceElements-com.oracle.truffle.api.debug.SourceElement...-) to specify which source elements will the breakpoint adhere to.
	* Added [SuspendedEvent.getInputValues](http://www.graalvm.org/truffle/javadoc/com/oracle/truffle/api/debug/SuspendedEvent.html#getInputValues--) to get possible input values of the current source element.
	* Removed deprecated methods on [SuspendedEvent](http://www.graalvm.org/truffle/javadoc/com/oracle/truffle/api/debug/SuspendedEvent.html).
* Added column filters on [SourceSectionFilter.Builder](http://www.graalvm.org/truffle/javadoc/com/oracle/truffle/api/instrumentation/SourceSectionFilter.Builder.html) and [Breakpoint.Builder](http://www.graalvm.org/truffle/javadoc/com/oracle/truffle/api/debug/Breakpoint.Builder.html).
* Added [Instrumenter.attachExecuteSourceListener](http://www.graalvm.org/truffle/javadoc/com/oracle/truffle/api/instrumentation/Instrumenter.html#attachExecuteSourceListener-com.oracle.truffle.api.instrumentation.SourceFilter-T-boolean-) to be able to [listen](http://www.graalvm.org/truffle/javadoc/com/oracle/truffle/api/instrumentation/ExecuteSourceListener.html) on [source execution events](http://www.graalvm.org/truffle/javadoc/javadoc/com/oracle/truffle/api/instrumentation/ExecuteSourceEvent.html).
* Added [InstrumentableNode.findNearestNodeAt](http://www.graalvm.org/truffle/javadoc/com/oracle/truffle/api/instrumentation/InstrumentableNode.html#findNearestNodeAt-int-java.util.Set-) to be able to find the nearest tagged node to the given source character index. This is used to auto-correct breakpoint locations.
* Added [Breakpoint.ResolveListener](http://www.graalvm.org/truffle/javadoc/com/oracle/truffle/api/debug/Breakpoint.ResolveListener.html) to listen on breakpoint location resolution. Breakpoints are now resolved after the source is to be executed for the first time and breakpoint location is adjusted to match the nearest instrumentable node.
* Added new DSL annotation @[Executed](http://www.graalvm.org/truffle/javadoc/com/oracle/truffle/api/dsl/Executed.html) that allows to manually specify executed node fields.
* The Truffle Node traversal order was slightly changed to always respect field declaration order (super class before sub class).
* The [Assumption](http://www.graalvm.org/truffle/javadoc/com/oracle/truffle/api/Assumption.html) interface has an additional override for the `invalidate` method to provide a message for debugging purposes.
* Deprecated `KeyInfo.Builder`. Use bitwise constants in the KeyInfo class instead. Introduced new flag KeyInfo.INSERTABLE to indicate that a key can be inserted at a particular location, but it does not yet exist.
* Deprecated `TruffleLanguage#getLanguageGlobal`, implement [top scopes](http://www.graalvm.org/truffle/javadoc/com/oracle/truffle/api/instrumentation/TruffleInstrument.Env.html#findTopScopes-java.lang.String-) instead.
* Deprecated `TruffleLanguage#findExportedSymbol`, use the [polyglot bindings](http://www.graalvm.org/truffle/javadoc/com/oracle/truffle/api/TruffleLanguage.Env.html#getPolyglotBindings--) TruffleLanguage.Env for exporting symbols into the polyglot scope explicitely. The polyglot scope no longer supports implicit exports, they should be exposed using [top scopes](http://www.graalvm.org/truffle/javadoc/com/oracle/truffle/api/instrumentation/TruffleInstrument.Env.html#findTopScopes-java.lang.String-) instead.
* Remove deprecated `TruffleInstrument#describeOptions` and TruffleLanguage#describeOptions
* Remove deprecated `TruffleLanguage.Env#lookupSymbol` without replacement.
* Remove deprecated `TruffleLanguage.Env#importSymbols`, use the polyglot bindings instead.
* Removed deprecated APIs and public debug classes in truffle.api.object and truffle.object packages, respectively.
* Removed internal truffle.object package from javadoc.
* Added the compiler directive [castExact](http://www.graalvm.org/truffle/javadoc/com/oracle/truffle/api/CompilerDirectives.html#castExact-java.lang.Object-java.lang.Class-).
* Added skipped exception types: `IndexOutOfBoundsException`, `BufferOverflowException`, and `BufferUnderflowException`.
* Introduced support for the experimental automated monomorphization feature:
    * The [Node.reportPolymorphicSpecialize](http://www.graalvm.org/truffle/javadoc/com/oracle/truffle/api/nodes/Node.html#reportPolymorphicSpecialize) method which notifies the runtime that a node has specialized to a more polymorphic state.
    * The [ReportPolymorphism](http://www.graalvm.org/truffle/javadoc/com/oracle/truffle/api/dsl/ReportPolymorphism.html) and [ReportPolymorphism.Exclude](http://www.graalvm.org/truffle/javadoc/com/oracle/truffle/api/dsl/ReportPolymorphism.Exclude.html) annotations which the DSL uses to generate (or not generate) calls to [Node.reportPolymorphicSpecialize](http://www.graalvm.org/truffle/javadoc/com/oracle/truffle/api/nodes/Node.html#reportPolymorphicSpecialize--).
* Added `TruffleException.getSourceLocation()` for syntax errors which don't have a `Node`.
* Changed member lookup on `Class` host objects (as obtained by e.g. `obj.getClass()`) to expose `Class` instance members, while `TruffleLanguage.Env.lookupHostSymbol(String)` returns a companion object providing the static members of the class and serving as a constructor.



## Version 0.32

* Added [SuspendAnchor](http://www.graalvm.org/truffle/javadoc/com/oracle/truffle/api/debug/SuspendAnchor.html) enum class that describes where, within a guest language source section, the suspend position is and [Breakpoint.Builder.suspendAnchor()](http://www.graalvm.org/truffle/javadoc/com/oracle/truffle/api/debug/Breakpoint.Builder.html#suspendAnchor-com.oracle.truffle.api.debug.SuspendAnchor-) to be able to break before or after the source section.
* Deprecated `SuspendedEvent.isHaltedBefore()`, [SuspendedEvent.getSuspendAnchor()](http://www.graalvm.org/truffle/javadoc/com/oracle/truffle/api/debug/SuspendedEvent.html#getSuspendAnchor--) is to be used instead.
* Added new interop message [REMOVE](http://www.graalvm.org/truffle/javadoc/com/oracle/truffle/api/interop/Message.html#REMOVE) with the appropriate foreign access methods [ForeignAccess.sendRemove](http://www.graalvm.org/truffle/javadoc/com/oracle/truffle/api/interop/ForeignAccess.html#sendRemove-com.oracle.truffle.api.nodes.Node-com.oracle.truffle.api.interop.TruffleObject-java.lang.Object-) and [KeyInfo.isRemovable flag](http://www.graalvm.org/truffle/javadoc/com/oracle/truffle/api/interop/KeyInfo.html#isRemovable-int-).
* Added [SourceFilter](http://www.graalvm.org/truffle/javadoc/com/oracle/truffle/api/instrumentation/SourceFilter.html) for source-only based filtering in instrumentation.
* Changed semantics of [UnexpectedResultException](http://www.graalvm.org/truffle/javadoc/com/oracle/truffle/api/nodes/UnexpectedResultException.html) when used in [Specialization#rewriteOn](http://www.graalvm.org/truffle/javadoc/com/oracle/truffle/api/dsl/Specialization.html#rewriteOn--) to indicate that a result is already available and no other specialization methods need to be invoked in Truffle DSL.

## Version 0.31

* Removed deprecated `com.oracle.truffle.api.source.LineLocation` class.
* Added `RootNode#isCaptureFramesForTrace()` to allow subclasses to configure capturing of frames in `TruffleException` instances and `TruffleStackTraceElement#getFrame()` to access the captured frames.
* [MaterializedFrame](http://www.graalvm.org/truffle/javadoc/com/oracle/truffle/api/frame/MaterializedFrame.html) changed to extend [VirtualFrame](http://www.graalvm.org/truffle/javadoc/com/oracle/truffle/api/frame/VirtualFrame.html), to be able to call methods taking `VirtualFrame` from behind Truffle boundary.
* Added [ExecutableNode](http://www.graalvm.org/truffle/javadoc/com/oracle/truffle/api/nodes/ExecutableNode.html), [TruffleLanguage.parse(InlineParsingRequest)](http://www.graalvm.org/truffle/javadoc/com/oracle/truffle/api/TruffleLanguage.html#parse-com.oracle.truffle.api.TruffleLanguage.InlineParsingRequest-) and [TruffleInstrument.Env.parseInline](http://www.graalvm.org/truffle/javadoc/com/oracle/truffle/api/instrumentation/TruffleInstrument.Env.html#parseInline-com.oracle.truffle.api.source.Source-com.oracle.truffle.api.nodes.Node-com.oracle.truffle.api.frame.MaterializedFrame-) to parse an inline code snippet at the provided location and produce an AST fragment that can be executed using frames valid at the provided location. `ParsingRequest.getLocation()` and `ParsingRequest.getFrame()` methods were deprecated in favor of `InlineParsingRequest`, `EventContext.parseInContext()` was deprecated in favor of `TruffleInstrument.Env.parseInline()`.
* [RootNode](http://www.graalvm.org/truffle/javadoc/com/oracle/truffle/api/nodes/RootNode.html) now extends [ExecutableNode](http://www.graalvm.org/truffle/javadoc/com/oracle/truffle/api/nodes/ExecutableNode.html).
* Removed deprecated methods `TruffleLanguage.parse(Source, Node, String...)` and `TruffleLanguage.evalInContext(Source, Node, MaterializedFrame)` and constructor `RootNode(Class, SourceSection, FrameDescriptor)`.
* Java Interop now wraps exceptions thrown by Java method invocations in host exceptions.
* Added [JavaInterop.isHostException](http://www.graalvm.org/truffle/javadoc/com/oracle/truffle/api/interop/java/JavaInterop.html#isHostException-java.lang.Throwable-) and [JavaInterop.asHostException](http://www.graalvm.org/truffle/javadoc/com/oracle/truffle/api/interop/java/JavaInterop.html#asHostException-java.lang.Throwable-) to identify and unwrap host exceptions, respectively.
* Added support for `TruffleLanguage` context pre-initialization in the native image. To support context pre-initialization a language has to implement the [patchContext](http://www.graalvm.org/truffle/javadoc/com/oracle/truffle/api/TruffleLanguage#patchContext-C-com.oracle.truffle.api.TruffleLanguage.Env-) method.
* The profiler infrastructure (`CPUSampler`, `CPUTracer` and `MemoryTracer`) moved to a new tools suite.
* Added [LanguageInfo.isInternal](http://www.graalvm.org/truffle/javadoc/com/oracle/truffle/api/nodes/LanguageInfo.html#isInternal--)
* Removed special Java interop support for `java.util.Map`.
* Added a mechanism to unwind execution nodes in instrumentation by [EventContext.createUnwind](http://www.graalvm.org/truffle/javadoc/com/oracle/truffle/api/instrumentation/EventContext.html#createUnwind-java.lang.Object-), [ExecutionEventListener.onUnwind](http://www.graalvm.org/truffle/javadoc/com/oracle/truffle/api/instrumentation/ExecutionEventListener.html#onUnwind-com.oracle.truffle.api.instrumentation.EventContext-com.oracle.truffle.api.frame.VirtualFrame-java.lang.Object-), [ExecutionEventNode.onUnwind](http://www.graalvm.org/truffle/javadoc/com/oracle/truffle/api/instrumentation/ExecutionEventNode.html#onUnwind-com.oracle.truffle.api.frame.VirtualFrame-java.lang.Object-) and [ProbeNode.onReturnExceptionalOrUnwind](http://www.graalvm.org/truffle/javadoc/com/oracle/truffle/api/instrumentation/ProbeNode.html#onReturnExceptionalOrUnwind-com.oracle.truffle.api.frame.VirtualFrame-java.lang.Throwable-boolean-). [ProbeNode.UNWIND_ACTION_REENTER](http://www.graalvm.org/truffle/javadoc/com/oracle/truffle/api/instrumentation/ProbeNode.html#UNWIND_ACTION_REENTER) constant added.
* Deprecated `ProbeNode.onReturnExceptional()` in favor of `ProbeNode.onReturnExceptionalOrUnwind()`.
* The wrapper node specification has changed, see [ProbeNode](http://www.graalvm.org/truffle/javadoc/com/oracle/truffle/api/instrumentation/ProbeNode.html). If the annotation processor is used (`@Instrumentable` annotation) then just a recompile is required. Manually written wrappers need to be updated.
* Added [SuspendedEvent.prepareUnwindFrame](http://www.graalvm.org/truffle/javadoc/com/oracle/truffle/api/debug/SuspendedEvent.html#prepareUnwindFrame-com.oracle.truffle.api.debug.DebugStackFrame-) to unwind frame(s) during debugging.
* Added [DebuggerTester](http://www.graalvm.org/truffle/javadoc/com/oracle/truffle/api/debug/DebuggerTester.html#DebuggerTester-org.graalvm.polyglot.Context.Builder-) constructor that takes `Context.Builder`.
* Removed deprecated [DebuggerTester](http://www.graalvm.org/truffle/javadoc/com/oracle/truffle/api/debug/DebuggerTester.html) constructor that takes the legacy `PolyglotEngine.Builder`.
* Removed deprecated methods in `JavaInterop`: `isNull`, `isArray`, `isBoxed`, `unbox`, `getKeyInfo`.
* Disallowed `null` as `FrameSlot` identifier.
* Removed deprecated `FrameSlot` constructor and `FrameDescriptor.create` methods.
* Changed the behavior of exception handling (TruffleException) to capture stack frames lazily

## Version 0.30

* Truffle languages are being [finalized](http://www.graalvm.org/truffle/javadoc/com/oracle/truffle/api/TruffleLanguage##finalizeContext-C-) before disposal. This allows languages to run code with all languages still in a valid state. It is no longer allowed to access other languages during language disposal.
* Truffle languages can now declare dependent languages. This allows to take influence on the disposal order.
* All classes of the [com.oracle.truffle.api.metadata](http://www.graalvm.org/truffle/javadoc/com/oracle/truffle/api/metadata/package-summary.html) package were deprecated. As a replacement use [Scope](http://www.graalvm.org/truffle/javadoc/com/oracle/truffle/api/Scope.html), [TruffleLanguage.findLocalScopes](http://www.graalvm.org/truffle/javadoc/com/oracle/truffle/api/TruffleLanguage.html#findLocalScopes-C-com.oracle.truffle.api.nodes.Node-com.oracle.truffle.api.frame.Frame-) and [TruffleInstrument.Env.findLocalScopes](http://www.graalvm.org/truffle/javadoc/com/oracle/truffle/api/instrumentation/TruffleInstrument.Env.html#findLocalScopes-com.oracle.truffle.api.nodes.Node-com.oracle.truffle.api.frame.Frame-) instead.
* Added the ability to access [top scopes](http://www.graalvm.org/truffle/javadoc/com/oracle/truffle/api/instrumentation/TruffleInstrument.Env.html#findTopScopes-java.lang.String-) of languages and [exported symbols](http://www.graalvm.org/truffle/javadoc/com/oracle/truffle/api/instrumentation/TruffleInstrument.Env.html#getExportedSymbols--) of the polyglot scope using the instrumentation API.
* Added the ability to access [top scopes](http://www.graalvm.org/truffle/javadoc/com/oracle/truffle/api/debug/DebuggerSession.html#getTopScope-java.lang.String-) and [exported symbols](http://www.graalvm.org/truffle/javadoc/com/oracle/truffle/api/debug/DebuggerSession.html#getExportedSymbols--) using the debugger API.
* Added the [and](graal/truffle/javadoc/com/oracle/truffle/api/instrumentation/SourceSectionFilter.Builder.html#and-com.oracle.truffle.api.instrumentation.SourceSectionFilter-) method to the [SourceSectionFilter Builder](http://www.graalvm.org/truffle/javadoc/com/oracle/truffle/api/instrumentation/SourceSectionFilter.Builder.html) which allows composing filters.
* Added the new profiler infrastructure, including the [CPU sampler](http://www.graalvm.org/truffle/javadoc/com/oracle/truffle/tools/profiler/CPUSampler.html), [CPU tracer](http://www.graalvm.org/truffle/javadoc/com/oracle/truffle/tools/profiler/CPUTracer.html) and an experimental [Memory tracer](http://www.graalvm.org/truffle/javadoc/com/oracle/truffle/tools/profiler/MemoryTracer.html).
* Added a new [TCK SPI](https://github.com/graalvm/graal/blob/master/truffle/docs/TCK.md) based on the org.graalvm.polyglot API to test a language inter-operability. To test the language inter-operability implement the [LanguageProvider](http://www.graalvm.org/truffle/javadoc/org/graalvm/polyglot/tck/LanguageProvider.html).
* Removed all deprecated API in com.oracle.truffle.api.dsl.
* New interop messages [HAS_KEYS](http://www.graalvm.org/truffle/javadoc/com/oracle/truffle/api/interop/Message.html#HAS_KEYS) and [IS_INSTANTIABLE](http://www.graalvm.org/truffle/javadoc/com/oracle/truffle/api/interop/Message.html#IS_INSTANTIABLE) added, with the appropriate foreign access methods [ForeignAccess.sendHasKeys](http://www.graalvm.org/truffle/javadoc/com/oracle/truffle/api/interop/ForeignAccess.html#sendHasKeys-com.oracle.truffle.api.nodes.Node-com.oracle.truffle.api.interop.TruffleObject-) and [ForeignAccess.sendIsInstantiable](http://www.graalvm.org/truffle/javadoc/com/oracle/truffle/api/interop/ForeignAccess.html#sendIsInstantiable-com.oracle.truffle.api.nodes.Node-com.oracle.truffle.api.interop.TruffleObject-).
* New interop foreign access factory [ForeignAccess.StandardFactory](http://www.graalvm.org/truffle/javadoc/com/oracle/truffle/api/interop/ForeignAccess.StandardFactory.html) replaces the version-specific factories, the deprecated ForeignAccess.Factory10 and ForeignAccess.Factory18 were removed, ForeignAccess.Factory26 was deprecated.
* [@MessageResolution](http://www.graalvm.org/truffle/javadoc/com/oracle/truffle/api/interop/MessageResolution.html) automatically applies default value to boolean HAS/IS messages depending on presence of message handlers of corresponding messages.
* Added instrumentation API for listening on contexts and threads changes: [Instrumenter.attachContextsListener](http://www.graalvm.org/truffle/javadoc/com/oracle/truffle/api/instrumentation/Instrumenter.html#attachContextsListener-T-boolean-), [ContextsListener](http://www.graalvm.org/truffle/javadoc/com/oracle/truffle/api/instrumentation/ContextsListener.html), [Instrumenter.attachThreadsListener](http://www.graalvm.org/truffle/javadoc/com/oracle/truffle/api/instrumentation/Instrumenter.html#attachThreadsListener-T-boolean-) and [ThreadsListener](http://www.graalvm.org/truffle/javadoc/com/oracle/truffle/api/instrumentation/ThreadsListener.html).
* Added debugger representation of a context [DebugContext](http://www.graalvm.org/truffle/javadoc/com/oracle/truffle/api/debug/DebugContext.html) and API for listening on contexts and threads changes: [DebuggerSession.setContextsListener](http://www.graalvm.org/truffle/javadoc/com/oracle/truffle/api/debug/DebuggerSession.html#setContextsListener-com.oracle.truffle.api.debug.DebugContextsListener-boolean-), [DebugContextsListener](http://www.graalvm.org/truffle/javadoc/com/oracle/truffle/api/debug/DebugContextsListener.html), [DebuggerSession.setThreadsListener](http://www.graalvm.org/truffle/javadoc/com/oracle/truffle/api/debug/DebuggerSession.html#setThreadsListener-com.oracle.truffle.api.debug.DebugThreadsListener-boolean-) and [DebugThreadsListener](http://www.graalvm.org/truffle/javadoc/com/oracle/truffle/api/debug/DebugThreadsListener.html).
* Added [TruffleContext.getParent](http://www.graalvm.org/truffle/javadoc/com/oracle/truffle/api/TruffleContext.html#getParent--) to provide the hierarchy of inner contexts.
* Added [TruffleLanguage.Env.getContext](http://www.graalvm.org/truffle/javadoc/com/oracle/truffle/api/TruffleLanguage.Env.html#getContext--) for use by language implementations to obtain the environment's polyglot context.

## Version 0.29

* [SourceSectionFilter.Builder.includeInternal](http://www.graalvm.org/truffle/javadoc/com/oracle/truffle/api/instrumentation/SourceSectionFilter.Builder.html#includeInternal-boolean-) added to be able to exclude internal code from instrumentation.
* Debugger step filtering is extended with [include of internal code](http://www.graalvm.org/truffle/javadoc/com/oracle/truffle/api/debug/SuspensionFilter.Builder.html#includeInternal-boolean-) and [source filter](http://www.graalvm.org/truffle/javadoc/com/oracle/truffle/api/debug/SuspensionFilter.Builder.html#sourceIs-java.util.function.Predicate-). By default, debugger now does not step into internal code, unless a step filter that is set to include internal code is applied.
* [DebugScope.getSourceSection](http://www.graalvm.org/truffle/javadoc/com/oracle/truffle/api/debug/DebugScope.html#getSourceSection--) added to provide source section of a scope.

## Version 0.28
4-Oct-2017

* Truffle languages may support [access](http://www.graalvm.org/truffle/javadoc/com/oracle/truffle/api/TruffleLanguage.html#isThreadAccessAllowed-java.lang.Thread-boolean-) to contexts from multiple threads at the same time. By default the language supports only single-threaded access.
* Languages now need to use the language environment to [create](http://www.graalvm.org/truffle/javadoc/com/oracle/truffle/api/TruffleLanguage.Env.html#createThread-java.lang.Runnable-) new threads for a context. Creating Threads using the java.lang.Thread constructor is no longer allowed and will be blocked in the next release.
* Added `JavaInterop.isJavaObject(Object)` method overload.
* Deprecated helper methods in `JavaInterop`: `isNull`, `isArray`, `isBoxed`, `unbox`, `getKeyInfo`. [ForeignAccess](http://www.graalvm.org/truffle/javadoc/com/oracle/truffle/api/interop/ForeignAccess.html) already provides equivalent methods: `sendIsNull`, `sendIsArray`, `sendIsBoxed`, `sendUnbox`, `sendKeyInfo`, respectively.
* Deprecated all String based API in Source and SourceSection and replaced it with CharSequence based APIs. Automated migration with Jackpot rules is available (run `mx jackpot --apply`).
* Added [Source.Builder.language](http://www.graalvm.org/truffle/javadoc/com/oracle/truffle/api/source/Source.Builder.html#language-java.lang.String-) and [Source.getLanguage](http://www.graalvm.org/truffle/javadoc/com/oracle/truffle/api/source/Source.html#getLanguage--) to be able to set/get source langauge in addition to MIME type.
* Added the [inCompilationRoot](http://www.graalvm.org/truffle/javadoc/com/oracle/truffle/api/CompilerDirectives.html#inCompilationRoot--) compiler directive.
* Deprecated TruffleBoundary#throwsControlFlowException and introduced TruffleBoundary#transferToInterpreterOnException.

## Version 0.27
16-Aug-2017

* The Truffle API now depends on the Graal SDK jar to also be on the classpath.
* Added an implementation of org.graalvm.polyglot API in Truffle.
* API classes in com.oracle.truffe.api.vm package will soon be deprecated. Use the org.graalvm.polyglot API instead.
* Added [SourceSectionFilter.Builder](http://www.graalvm.org/truffle/javadoc/com/oracle/truffle/api/instrumentation/SourceSectionFilter.Builderhtml).`rootNameIs(Predicate<String>)` to filter for source sections based on the name of the RootNode.
* Added [AllocationReporter](http://www.graalvm.org/truffle/javadoc/com/oracle/truffle/api/instrumentation/AllocationReporter.html) as a service for guest languages to report allocation of guest language values.
* Added [Instrumenter.attachAllocationListener](http://www.graalvm.org/truffle/javadoc/com/oracle/truffle/api/instrumentation/Instrumenter.html#attachAllocationListener-com.oracle.truffle.api.instrumentation.AllocationEventFilter-T-), [AllocationEventFilter](http://www.graalvm.org/truffle/javadoc/com/oracle/truffle/api/instrumentation/AllocationEventFilter.html), [AllocationListener](http://www.graalvm.org/truffle/javadoc/com/oracle/truffle/api/instrumentation/AllocationListener.html) and [AllocationEvent](http://www.graalvm.org/truffle/javadoc/com/oracle/truffle/api/instrumentation/AllocationEvent.html) for profilers to be able to track creation and size of guest language values.
* Added [RootNode.getCurrentContext](http://www.graalvm.org/truffle/javadoc/com/oracle/truffle/api/nodes/RootNode.html), [TruffleLanguage.getCurrentLanguage(Class)](http://www.graalvm.org/truffle/javadoc/com/oracle/truffle/api/TruffleLanguage.html), [TruffleLanguage.getCurrentContext(Class)](http://www.graalvm.org/truffle/javadoc/com/oracle/truffle/api/TruffleLanguage.html) to allow static lookups of the language and context.
* Added an id property to [TruffleLanguage.Registration](http://www.graalvm.org/truffle/javadoc/com/oracle/truffle/api/TruffleLanguage.Registration#id) to specify a unique identifier for each language. If not specified getName().toLowerCase() will be used. The registration id will be mandatory in future releases.
* Added an internal property to [TruffleLanguage.Registration](http://www.graalvm.org/truffle/javadoc/com/oracle/truffle/api/TruffleLanguage.Registration#internal) to specify whether a language is intended for internal use only. For example the Truffle Native Function Interface is a language that should be used from other languages only.
* Added an internal property to [TruffleInstrument.Registration](http://www.graalvm.org/truffle/javadoc/com/oracle/truffle/api/instrumentation/TruffleInstrument.Registration#internal) to specify whether a internal is intended for internal use by other instruments or languages only.
* Added the ability to describe options for languages and instruments using [TruffleLanguage.getOptionDescriptors()](http://www.graalvm.org/truffle/javadoc/com/oracle/truffle/api/TruffleLanguage.html) and [TruffleInstrument.getOptionDescriptors](http://www.graalvm.org/truffle/javadoc/com/oracle/truffle/api/instrumentation/TruffleInstrument.html). User provided options are available to the language using TruffleLanguage.Env.getOptions() and TruffleInstrument.Env.getOptions().
* Added JavaInterop.isJavaObject(TruffleObject) and JavaInterop.asJavaObject(TruffleObject) to check and convert back to host language object from a TruffleObject.
* Added [TruffleException](http://www.graalvm.org/truffle/javadoc/com/oracle/truffle/api/TruffleException.html) to allow languages to throw standardized error information.
* [Guest language stack traces](http://www.graalvm.org/truffle/javadoc/com/oracle/truffle/api/TruffleStackTraceElement.html) are now collected automatically for each exception thrown and passed through a CallTarget.
* Added RootNode.isInternal to indicate if a RootNode is considered internal and should not be shown to the guest language programmer.
* Added TruffleLanguage.lookupSymbol to be implemented by languages to support language agnostic lookups in the top-most scope.
* Added TruffleLanguage.Env.getApplicationArguments() to access application arguments specified by the user.
* Added [@Option](http://www.graalvm.org/truffle/javadoc/com/oracle/truffle/api/Option.html) annotation to allow simple declaration of options in TruffleLanguage or TruffleInstrument subclasses.
* Added [TruffleLanguage.RunWithPolyglotRule](http://www.graalvm.org/truffle/javadoc/com/oracle/truffle/tck/TruffleRunner.RunWithPolyglotRule.html) JUnit rule to allow running unit tests in the context of a polyglot engine.
* Added implementationName property to [TruffleLanguage.Registration](http://www.graalvm.org/truffle/javadoc/com/oracle/truffle/api/TruffleLanguage.Registration#implementationName) to specify a human readable name of the language implementation name.
* Added TruffleLanguage.Env.lookupSymbol(String) to be used by other languages to support language lookups in their top-most scope.
* Added TruffleLanguage.Env.lookupHostSymbol(String) to be used by other languages to support language lookups from the host language.
* Added TruffleLanguage.Env.isHostLookupAllowed() to find out whether host lookup is generally allowed.
* Added Node#notifyInserted(Node) to notify the instrumentation framework about changes in the AST after the first execution.
* Added TruffleLanguage.Env.newContextBuilder() that allows guest languages to create inner language contexts/environments by returning TruffleContext instances.
* Added a concept of breakpoints shared accross sessions, associated with Debugger instance: [Debugger.install](http://www.graalvm.org/truffle/javadoc/com/oracle/truffle/api/debug/Debugger.html#install-com.oracle.truffle.api.debug.Breakpoint-), [Debugger.getBreakpoints](http://www.graalvm.org/truffle/javadoc/com/oracle/truffle/api/debug/Debugger.html#getBreakpoints--) and a possibility to listen on breakpoints changes: [Debugger.PROPERTY_BREAKPOINTS](http://www.graalvm.org/truffle/javadoc/com/oracle/truffle/api/debug/Debugger.html#PROPERTY_BREAKPOINTS), [Debugger.addPropertyChangeListener](http://www.graalvm.org/truffle/javadoc/com/oracle/truffle/api/debug/Debugger.html#addPropertyChangeListener-java.beans.PropertyChangeListener-) and [Debugger.removePropertyChangeListener](http://www.graalvm.org/truffle/javadoc/com/oracle/truffle/api/debug/Debugger.html#removePropertyChangeListener-java.beans.PropertyChangeListener-). [Breakpoint.isModifiable](http://www.graalvm.org/truffle/javadoc/com/oracle/truffle/api/debug/Breakpoint.html#isModifiable--) added to be able to distinguish the shared read-only copy of installed Breakpoints.
* [TruffleInstrument.Env.getLanguages()](http://www.graalvm.org/truffle/javadoc/com/oracle/truffle/api/instrumentation/TruffleInstrument.Env.html#getLanguages--) returns languages by their IDs instead of MIME types when the new polyglot API is used.
* Deprecated [ExactMath.addExact(int, int)](http://www.graalvm.org/truffle/javadoc/com/oracle/truffle/api/ExactMath.html#addExact-int-int-), [ExactMath.addExact(long, long)](http://www.graalvm.org/truffle/javadoc/com/oracle/truffle/api/ExactMath.html#addExact-long-long-), [ExactMath.subtractExact(int, int)](http://www.graalvm.org/truffle/javadoc/com/oracle/truffle/api/ExactMath.html#subtractExact-int-int-), [ExactMath.subtractExact(long, long)](http://www.graalvm.org/truffle/javadoc/com/oracle/truffle/api/ExactMath.html#subtractExact-long-long-), [ExactMath.multiplyExact(int, int)](http://www.graalvm.org/truffle/javadoc/com/oracle/truffle/api/ExactMath.html#multiplyExact-int-int-), [ExactMath.multiplyExact(long, long)](http://www.graalvm.org/truffle/javadoc/com/oracle/truffle/api/ExactMath.html#multiplyExact-long-long-). Users can replace these with java.lang.Math utilities of same method names.

## Version 0.26
18-May-2017

* Language can provide additional services and instruments can [look them up](http://www.graalvm.org/truffle/javadoc/com/oracle/truffle/api/instrumentation/TruffleInstrument.Env.html#lookup).
* Renamed `DebugValue.isWriteable` to [DebugValue.isWritable](http://www.graalvm.org/truffle/javadoc/com/oracle/truffle/api/debug/DebugValue.html#isWritable--) to fix spelling.
* [Breakpoint.setCondition](http://www.graalvm.org/truffle/javadoc/com/oracle/truffle/api/debug/Breakpoint.html#setCondition-java.lang.String-) does not throw the IOException any more.
* Added new message [Message.KEY_INFO](http://www.graalvm.org/truffle/javadoc/com/oracle/truffle/api/interop/Message.html#KEY_INFO), and an argument to [Message.KEYS](http://www.graalvm.org/truffle/javadoc/com/oracle/truffle/api/interop/Message.html#KEYS) specifying whether internal keys should be provided. The appropriate foreign access [ForeignAccess.sendKeyInfo](http://www.graalvm.org/truffle/javadoc/com/oracle/truffle/api/interop/ForeignAccess.html#sendKeyInfo-com.oracle.truffle.api.nodes.Node-com.oracle.truffle.api.interop.TruffleObject-java.lang.Object-), [ForeignAccess.sendKeys](http://www.graalvm.org/truffle/javadoc/com/oracle/truffle/api/interop/ForeignAccess.html#sendKeys-com.oracle.truffle.api.nodes.Node-com.oracle.truffle.api.interop.TruffleObject-boolean-) and a new factory [ForeignAccess.Factory26](http://www.graalvm.org/truffle/javadoc/com/oracle/truffle/api/interop/ForeignAccess.Factory26.html).
* A new [KeyInfo](http://www.graalvm.org/truffle/javadoc/com/oracle/truffle/api/interop/KeyInfo.html) utility class added to help with dealing with bit flags.
* Added new Java interop utility methods: [JavaInterop.getKeyInfo](http://www.graalvm.org/truffle/javadoc/com/oracle/truffle/api/interop/java/JavaInterop.html#getKeyInfo-com.oracle.truffle.api.interop.TruffleObject-java.lang.Object-) and [JavaInterop.getMapView](http://www.graalvm.org/truffle/javadoc/com/oracle/truffle/api/interop/java/JavaInterop.html#getMapView-java.util.Map-boolean-).
* Added [metadata](http://www.graalvm.org/truffle/javadoc/com/oracle/truffle/api/metadata/package-summary.html) package, intended for APIs related to guest language structure and consumed by tools.
* Added [ScopeProvider](http://www.graalvm.org/truffle/javadoc/com/oracle/truffle/api/metadata/ScopeProvider.html) to provide a hierarchy of scopes enclosing the given node. The scopes are expected to contain variables valid at the associated node.
* Added [Scope](http://www.graalvm.org/truffle/javadoc/com/oracle/truffle/api/metadata/Scope.html) for instruments to get a list of scopes enclosing the given node. The scopes contain variables valid at the provided node.
* Added [DebugScope](http://www.graalvm.org/truffle/javadoc/com/oracle/truffle/api/debug/DebugScope.html), [DebugStackFrame.getScope](http://www.graalvm.org/truffle/javadoc/com/oracle/truffle/api/debug/DebugStackFrame.html#getScope--) and [DebugValue.getScope](http://www.graalvm.org/truffle/javadoc/com/oracle/truffle/api/debug/DebugValue.html#getScope--) to allow debuggers to retrieve the scope information and associated variables.
* Deprecated [DebugStackFrame.iterator](http://www.graalvm.org/truffle/javadoc/com/oracle/truffle/api/debug/DebugStackFrame.html) and [DebugStackFrame.getValue](http://www.graalvm.org/truffle/javadoc/com/oracle/truffle/api/debug/DebugStackFrame.html), [DebugStackFrame.getScope](http://www.graalvm.org/truffle/javadoc/com/oracle/truffle/api/debug/DebugStackFrame.html#getScope--) is to be used instead.
* Added [Cached.dimensions()](http://www.graalvm.org/truffle/javadoc/com/oracle/truffle/api/dsl/Cached.html) to specify compilation finalness of cached arrays.
* [SuspendedEvent.prepareStepOut](http://www.graalvm.org/truffle/javadoc/com/oracle/truffle/api/debug/SuspendedEvent.html#prepareStepOut-int-) has a `stepCount` argument for consistency with other prepare methods. The no-argument method is deprecated.
* Multiple calls to `SuspendedEvent.prepare*()` methods accumulate the requests to create a composed action. This allows creation of debugging meta-actions.
* [JavaInterop.toJavaClass](http://www.graalvm.org/truffle/javadoc/com/oracle/truffle/api/interop/java/JavaInterop.html#toJavaClass) can find proper Java class for a wrapped object
* Added environment methods TruffleLanguage.Env.getLanguages(), TruffleLanguage.Env.getInstruments(), TruffleInstrument.Env.getLanguages(), TruffleInstrument.Env.getInstruments() that allows languages or instruments to inspect some basic information about other installed languages or instruments.
* Added lookup methods TruffleLanguage.Env.lookup(LanguageInfo, Class), TruffleLanguage.Env.lookup(InstrumentInfo, Class), TruffleInstrument.Env.lookup(LanguageInfo, Class) and TruffleInstrument.Env.lookup(InstrumentInfo, Class) that allows the exchange of services between instruments and languages.
* Added [EventContext.isLanguageContextInitialized](http://www.graalvm.org/truffle/javadoc/com/oracle/truffle/api/instrumentation/EventContext.html#isLanguageContextInitialized--) to be able to test language context initialization in instruments.
* Added [SuspensionFilter](http://www.graalvm.org/truffle/javadoc/com/oracle/truffle/api/debug/SuspensionFilter.html) class, [DebuggerSession.setSteppingFilter](http://www.graalvm.org/truffle/javadoc/com/oracle/truffle/api/debug/DebuggerSession.html#setSteppingFilter-com.oracle.truffle.api.debug.SuspensionFilter-) and [SuspendedEvent.isLanguageContextInitialized](http://www.graalvm.org/truffle/javadoc/com/oracle/truffle/api/debug/SuspendedEvent.html#isLanguageContextInitialized--) to be able to ignore language context initialization during debugging.

## Version 0.25
3-Apr-2017

* Added [Instrumenter.attachOutConsumer](http://www.graalvm.org/truffle/javadoc/com/oracle/truffle/api/instrumentation/Instrumenter.html#attachOutConsumer-T-) and [Instrumenter.attachErrConsumer](http://www.graalvm.org/truffle/javadoc/com/oracle/truffle/api/instrumentation/Instrumenter.html#attachErrConsumer-T-) to receive output from executions run in the associated PolyglotEngine.
* [JavaInterop.asTruffleObject](http://www.graalvm.org/truffle/javadoc/com/oracle/truffle/api/interop/java/JavaInterop.html#asTruffleObject-java.lang.Object-) lists methods as keys
* Deprecated `TypedObject` interface
* Added [PolyglotRuntime](http://www.graalvm.org/truffle/javadoc/com/oracle/truffle/api/vm/PolyglotRuntime.html) for global configuration and to allow engines share resources. The runtime of a PolyglotEngine can be configured using [PolyglotEngine](http://www.graalvm.org/truffle/javadoc/com/oracle/truffle/api/vm/PolyglotEngine.html)`.newBuilder().runtime(runtime).build()`.
* The `getInstruments()` method has been moved from the [PolyglotEngine](http://www.graalvm.org/truffle/javadoc/com/oracle/truffle/api/vm/PolyglotEngine.html) to [PolyglotRuntime](http://www.graalvm.org/truffle/javadoc/com/oracle/truffle/api/vm/PolyglotRuntime.html).
* [TruffleLanguage](http://www.graalvm.org/truffle/javadoc/com/oracle/truffle/api/TruffleLanguage.html) now requires a public default constructor instead of a singleton field named INSTANCE.
* [TruffleLanguage](http://www.graalvm.org/truffle/javadoc/com/oracle/truffle/api/TruffleLanguage.html) now requires a public no argument constructor instead of a singleton field named INSTANCE.
* The [TruffleLanguage](http://www.graalvm.org/truffle/javadoc/com/oracle/truffle/api/TruffleLanguage.html) instance can now be used to share code and assumptions between engine instances. See the TruffleLanguage javadoc for details.
* Added a new constructor to [RootNode](http://www.graalvm.org/truffle/javadoc/com/oracle/truffle/api/nodes/RootNode.html) with a [TruffleLanguage](http://www.graalvm.org/truffle/javadoc/com/oracle/truffle/api/TruffleLanguage.html) instance as argument. The current constructor was deprecated.  
* Added [RootNode.getLanguage(Class)](http://www.graalvm.org/truffle/javadoc/com/oracle/truffle/api/nodes/RootNode.html) to access the current language implementation instance.
* Added [RootNode.getLanguageInfo](http://www.graalvm.org/truffle/javadoc/com/oracle/truffle/api/nodes/RootNode.html) to access public information about the associated language.
* Added [TruffleLanguage.ContextReference](http://www.graalvm.org/truffle/javadoc/com/oracle/truffle/api/TruffleLanguage.html) class and [TruffleLanguage.getContextReference](http://www.graalvm.org/truffle/javadoc/com/oracle/truffle/api/TruffleLanguage.html).
* Added [Value.getMetaObject](http://www.graalvm.org/truffle/javadoc/com/oracle/truffle/api/vm/TruffleLanguage.html) and [Value.getSouceLocation](http://www.graalvm.org/truffle/javadoc/com/oracle/truffle/api/vm/TruffleLanguage.html)
* Deprecated [RootNode.getExecutionContext](http://www.graalvm.org/truffle/javadoc/com/oracle/truffle/api/nodes/RootNode.html)
* Deprecated [TruffleLanguage.createFindContextNode](http://www.graalvm.org/truffle/javadoc/com/oracle/truffle/api/TruffleLanguage.html) and [TruffleLanguage.findContext](http://www.graalvm.org/truffle/javadoc/com/oracle/truffle/api/TruffleLanguage.html).
* Deprecated [Node.getLanguage](http://www.graalvm.org/truffle/javadoc/com/oracle/truffle/api/nodes/Node.html).
* Deprecated [MessageResolution.language](http://www.graalvm.org/truffle/javadoc/com/oracle/truffle/api/nodes/Node.html) without replacement. (jackpot rule available)
* Deprecated [ExecutionContext](http://www.graalvm.org/truffle/javadoc/com/oracle/truffle/api/ExecutionContext.html), use RootNode#getCompilerOptions().
* Added [TruffleInstrument.Registration.services()](http://www.graalvm.org/truffle/javadoc/com/oracle/truffle/api/instrumentation/TruffleInstrument.Registration#services) to support declarative registration of services
* Deprecated internal class DSLOptions. Will be removed in the next release.
* Deprecated [Shape.getData()](http://www.graalvm.org/truffle/javadoc/com/oracle/truffle/api/object/Shape.html) and [ObjectType.createShapeData(Shape)](http://www.graalvm.org/truffle/javadoc/com/oracle/truffle/api/object/ObjectType.html) without replacement.
* Added [TruffleRunner](http://www.graalvm.org/truffle/javadoc/com/oracle/truffle/tck/TruffleRunner.html) JUnit runner for unit testing Truffle compilation.

## Version 0.24
1-Mar-2017
* Added possibility to activate/deactivate breakpoints via [DebuggerSession.setBreakpointsActive](http://www.graalvm.org/truffle/javadoc/com/oracle/truffle/api/debug/DebuggerSession.html#setBreakpointsActive-boolean-) and get the active state via [DebuggerSession.isBreakpointsActive](http://www.graalvm.org/truffle/javadoc/com/oracle/truffle/api/debug/DebuggerSession.html#isBreakpointsActive--).
* Deprecated the send methods in [ForeignAccess](http://www.graalvm.org/truffle/javadoc/com/oracle/truffle/api/interop/ForeignAccess.html) and added a a new version that does not require a frame parameter. ([Jackpot](https://bitbucket.org/jlahoda/jackpot30/wiki/Home) rule for automatic migration available)
* Made [@NodeChild](http://www.graalvm.org/truffle/javadoc/com/oracle/truffle/api/dsl/NodeChild.html) and [@NodeField](http://www.graalvm.org/truffle/javadoc/com/oracle/truffle/api/dsl/NodeField.html) annotations repeatable
* Added Truffle Native Function Interface.
* Abstract deprecated methods in [NodeClass](http://www.graalvm.org/truffle/javadoc/com/oracle/truffle/api/nodes/NodeClass.html) have default implementation
* Added [RootNode.cloneUninitialized](http://www.graalvm.org/truffle/javadoc/com/oracle/truffle/api/nodes/RootNode.html) that allows an optimizing runtime to efficiently create uninitialized clones of root nodes on demand.

## Version 0.23
1-Feb-2017
* Incompatible: Removed most of deprecated APIs from the [com.oracle.truffle.api.source package](http://www.graalvm.org/truffle/javadoc/com/oracle/truffle/api/source/package-summary.html).
* Enabled the new flat generated code layout for Truffle DSL as default. To use it just recompile your guest language with latest Truffle annotation processor. The new layout uses a bitset to encode the states of specializations instead of using a node chain for efficiency. The number of specializations per operation is now limited to 127 (with no implicit casts used). All changes in the new layout are expected to be compatible with the old layout. The optimization strategy for implicit casts and fallback handlers changed and might produce different peak performance results.
* Deprecated the frame argument for [IndirectCallNode](http://www.graalvm.org/truffle/javadoc/com/oracle/truffle/api/nodes/IndirectCallNode.html) and [DirectCallNode](http://www.graalvm.org/truffle/javadoc/com/oracle/truffle/api/nodes/DirectCallNode.html). The frame argument is no longer required.
* Deprecated [FrameInstance](http://www.graalvm.org/truffle/javadoc/com/oracle/truffle/api/frame/FrameInstance.html).getFrame(FrameAccess, boolean). Usages need to be replaced by FrameInstance.getFrame(FrameAccess). The slowPath parameter was removed without replacement.
* Deprecated FrameAccess.NONE without replacement.
* [FrameInstance](http://www.graalvm.org/truffle/javadoc/com/oracle/truffle/api/frame/FrameInstance.html).getFrame now throws an AssertionError if a local variable of a frame was written in READ_ONLY frame access mode.

## Version 0.22
13-Jan-2017
* [TruffleLanguage.isVisible](http://www.graalvm.org/truffle/javadoc/com/oracle/truffle/api/TruffleLanguage.html#isVisible-C-java.lang.Object-) allows languages to control printing of values in interactive environments
* [PolyglotEngine](http://www.graalvm.org/truffle/javadoc/com/oracle/truffle/api/vm/PolyglotEngine.html)`.findGlobalSymbols` that returns `Iterable`
* [TruffleLanguage](http://www.graalvm.org/truffle/javadoc/com/oracle/truffle/api/TruffleLanguage.html)`.importSymbols` that returns `Iterable`
* [RootNode.setCallTarget](http://www.graalvm.org/truffle/javadoc/com/oracle/truffle/api/nodes/RootNode.html#setCallTarget-com.oracle.truffle.api.RootCallTarget-) is deprecated
* Generic parsing method [TruffleLanguage](http://www.graalvm.org/truffle/javadoc/com/oracle/truffle/api/TruffleLanguage.html).`parse(`[ParsingRequest](http://www.graalvm.org/truffle/javadoc/com/oracle/truffle/api/TruffleLanguage.ParsingRequest.html) `)` replaces now deprecated multi-argument `parse` method.
* Added [TruffleLanguage.findMetaObject](http://www.graalvm.org/truffle/javadoc/com/oracle/truffle/api/TruffleLanguage.html#findMetaObject-C-java.lang.Object-) and [DebugValue.getMetaObject](http://www.graalvm.org/truffle/javadoc/com/oracle/truffle/api/debug/DebugValue.html#getMetaObject--) to retrieve a meta-object of a value.
* Added [TruffleLanguage.findSourceLocation](http://www.graalvm.org/truffle/javadoc/com/oracle/truffle/api/TruffleLanguage.html#findSourceLocation-C-java.lang.Object-) and [DebugValue.getSourceLocation](http://www.graalvm.org/truffle/javadoc/com/oracle/truffle/api/debug/DebugValue.html#getSourceLocation--) to retrieve a source section where a value is declared.
* Added [TruffleLanguage.Registration.interactive()](http://www.graalvm.org/truffle/javadoc/com/oracle/truffle/api/TruffleLanguage.Registration.html#interactive--) and [PolyglotEngine.Language.isInteractive()](http://www.graalvm.org/truffle/javadoc/com/oracle/truffle/api/vm/PolyglotEngine.Language.html#isInteractive--) to inform about language interactive capability
* Deprecated the @[Specialization](http://www.graalvm.org/truffle/javadoc/com/oracle/truffle/api/dsl/Specialization.html) contains attribute and renamed it to replaces.
* Deprecated @[ShortCircuit](http://www.graalvm.org/truffle/javadoc/com/oracle/truffle/api/dsl/ShortCircuit.html) DSL annotation without replacement. It is recommended to implement short circuit nodes manually without using the DSL.
* Added Truffle DSL [introspection API](http://www.graalvm.org/truffle/javadoc/com/oracle/truffle/api/dsl/Introspection.html) that provides runtime information for specialization activation and cached data.

## Version 0.21
6-Dec-2016
* Added [Source.isInteractive()](http://www.graalvm.org/truffle/javadoc/com/oracle/truffle/api/source/Source.html#isInteractive--) to inform languages of a possibility to use polyglot engine streams during execution.
* Unavailable [SourceSection](http://www.graalvm.org/truffle/javadoc/com/oracle/truffle/api/source/SourceSection.html)s created by different calls to createUnavailableSection() are no longer equals(). This means builtins can share a single Source and call createUnavailableSection() for each builtin to be considered different in instrumentation.

## Version 0.20
23-Nov-2016
* Deprecated [Node.getAtomicLock()](http://www.graalvm.org/truffle/javadoc/com/oracle/truffle/api/nodes/Node.html#getAtomicLock--) and replaced it with Node.getLock() which returns a Lock.
* Switching the source and target levels to 1.8
* Significant improvements in Java/Truffle interop

## Version 0.19
27-Oct-2016
* New helper methods in [JavaInterop](http://www.graalvm.org/truffle/javadoc/com/oracle/truffle/api/interop/java/JavaInterop.html): `isArray`, `isBoxed`, `isNull`, `isPrimitive`, `unbox`, `asTruffleValue`.
* Relaxed the restrictions for calling methods on [SuspendedEvent](http://www.graalvm.org/truffle/javadoc/com/oracle/truffle/api/debug/SuspendedEvent.html) and [DebugStackFrame](http://www.graalvm.org/truffle/javadoc/com/oracle/truffle/api/debug/DebugStackFrame.html) from other threads than the execution thread. Please see the javadoc of the individual methods for details.

## Version 0.18
1-Oct-2016
* Added [Instrumenter](http://www.graalvm.org/truffle/javadoc/com/oracle/truffle/api/instrumentation/Instrumenter.html).querySourceSections(SourceSectionFilter) to get a filtered list of loaded instances.
* Added [SourceSectionFilter](http://www.graalvm.org/truffle/javadoc/com/oracle/truffle/api/instrumentation/SourceSectionFilter.html).ANY, which always matches.
* Added [Message.KEYS](http://www.graalvm.org/truffle/javadoc/com/oracle/truffle/api/interop/Message.html#KEYS) to let languages enumerate properties of its objects
* Deprecated [LineLocation](http://www.graalvm.org/truffle/javadoc/com/oracle/truffle/api/source/LineLocation.html), [SourceSection](http://www.graalvm.org/truffle/javadoc/com/oracle/truffle/api/source/SourceSection.html).getLineLocation(), [Source](http://www.graalvm.org/truffle/javadoc/com/oracle/truffle/api/source/Source.html).createLineLocation(int) without replacement.
* Deprecated [SourceSection](http://www.graalvm.org/truffle/javadoc/com/oracle/truffle/api/source/SourceSection.html).getShortDescription(); users can replace uses with their own formatting code.
* Deprecated [SourceSection](http://www.graalvm.org/truffle/javadoc/com/oracle/truffle/api/source/SourceSection.html).createUnavailable(String, String) and replaced it with.
* Added [Source](http://www.graalvm.org/truffle/javadoc/com/oracle/truffle/api/source/Source.html).createUnavailableSection(), [SourceSection](http://www.graalvm.org/truffle/javadoc/com/oracle/truffle/api/source/SourceSection.html).isAvailable() to find out whether a source section is available.
* [SourceSection](http://www.graalvm.org/truffle/javadoc/com/oracle/truffle/api/source/SourceSection.html).createSourceSection(int,int) now only throws IllegalArgumentExceptions if indices that are out of bounds with the source only when assertions (-ea) are enabled.
* Deprecated [Source](http://www.graalvm.org/truffle/javadoc/com/oracle/truffle/api/source/Source.html).createSection(int, int, int, int)

## Version 0.17
1-Sep-2016

#### Removals, Deprecations and Breaking Changes

* This release removes many deprecated APIs and is thus slightly incompatible
  * Remove deprecated instrumentation API package `com.oracle.truffle.api.instrument` and all its classes.
  * Remove deprecated API method [TruffleLanguage](http://www.graalvm.org/truffle/javadoc/com/oracle/truffle/api/TruffleLanguage.html)`.isInstrumentable(Node)`, `TruffleLanguage.getVisualizer()`, `TruffleLanguage.createWrapperNode()`, `TruffleLanguage.Env.instrumenter()`, `RootNode.applyInstrumentation()`
  * Remove deprecated API [Debugger](http://www.graalvm.org/truffle/javadoc/com/oracle/truffle/api/debug/Debugger.html)`.setTagBreakpoint`
  * Remove deprecated API [RootNode](http://www.graalvm.org/truffle/javadoc/com/oracle/truffle/api/nodes/RootNode.html)`.applyInstrumentation`
  * Remove deprecated tagging API in [SourceSection](http://www.graalvm.org/truffle/javadoc/com/oracle/truffle/api/source/SourceSection.html) and [Source](http://www.graalvm.org/truffle/javadoc/com/oracle/truffle/api/source/Source.html).

* [PolyglotEngine](http://www.graalvm.org/truffle/javadoc/com/oracle/truffle/api/vm/PolyglotEngine.html)
`eval` method and few similar ones no longer declare `throws IOException`.
The I/O now only occurs when operating with [Source](http://www.graalvm.org/truffle/javadoc/com/oracle/truffle/api/source/Source.html).
The evaluation of already loaded sources doesn't need to perform any I/O operations and
thus it makes little sense to require callers to handle the `IOException`.
This change is binary compatible, yet it is source *incompatible* change.
You may need to [adjust your sources](https://github.com/graalvm/fastr/commit/09ab156925d24bd28837907cc2ad336679afc7a2)
to compile.
* Deprecate support for the "identifier" associated with each [SourceSection](http://www.graalvm.org/truffle/javadoc/com/oracle/truffle/api/source/SourceSection.html)
* Deprecated `PolyglotEngine.Builder.onEvent(EventConsumer)` and class `EventConsumer`, debugger events are now dispatched using the `DebuggerSession`.
* [@Fallback](http://www.graalvm.org/truffle/javadoc/com/oracle/truffle/api/dsl/Fallback.html) does not support type specialized arguments anymore.

#### Additions

* All debugging APIs are now thread-safe and can be used from other threads.
* Changed the debugging API to a session based model.
  * Added [Debugger](http://www.graalvm.org/truffle/javadoc/com/oracle/truffle/api/debug/Debugger.html)`.find(TruffleLanguage.Env)` to lookup the debugger when inside a guest language implementation.
  * Added [Debugger](http://www.graalvm.org/truffle/javadoc/com/oracle/truffle/api/debug/Debugger.html)`.startSession(SuspendedCallback)` to start a new debugging session using a SuspendedCallback as replacement for `ExecutionEvent.prepareStepInto()`.
  * Added class [DebuggerSession](http://www.graalvm.org/truffle/javadoc/com/oracle/truffle/api/debug/DebuggerSession.html) which represents a debugger session where breakpoints can be installed and the execution can be suspended and resumed.
  * Added [Breakpoint](http://www.graalvm.org/truffle/javadoc/com/oracle/truffle/api/debug/Breakpoint.html)`.newBuilder` methods to create a new breakpoint using the builder pattern based on Source, URI or SourceSections.
  * Added [Breakpoint](http://www.graalvm.org/truffle/javadoc/com/oracle/truffle/api/debug/Breakpoint.html)`.isResolved()` to find out whether the source location of a breakpoint is loaded by the guest language.
  * Added [Breakpoint](http://www.graalvm.org/truffle/javadoc/com/oracle/truffle/api/debug/Breakpoint.html)`.isDisposed()` to find out whether a breakpoint is disposed.
  * Added [SuspendedEvent](http://www.graalvm.org/truffle/javadoc/com/oracle/truffle/api/debug/SuspendedEvent.html)`.getReturnValue()` to get return values of calls during debugging.
  * Added [SuspendedEvent](http://www.graalvm.org/truffle/javadoc/com/oracle/truffle/api/debug/SuspendedEvent.html)`.getBreakpoints()` to return the breakpoints that hit for a suspended event.
  * Added [SuspendedEvent](http://www.graalvm.org/truffle/javadoc/com/oracle/truffle/api/debug/SuspendedEvent.html)`.getStackFrames()` to return all guest language stack frames.
  * Added [SuspendedEvent](http://www.graalvm.org/truffle/javadoc/com/oracle/truffle/api/debug/SuspendedEvent.html)`.getTopStackFrame()` to return the topmost stack frame.
  * Added [SuspendedEvent](http://www.graalvm.org/truffle/javadoc/com/oracle/truffle/api/debug/SuspendedEvent.html)`.getSourceSection()` to return the current guest language execution location
  * Added [SuspendedEvent](http://www.graalvm.org/truffle/javadoc/com/oracle/truffle/api/debug/SuspendedEvent.html)`.getSourceSections()` to return all guest language execution locations of the current method in the AST.
  * Added class [DebugStackFrame](http://www.graalvm.org/truffle/javadoc/com/oracle/truffle/api/debug/DebugStackFrame.html) which represents a guest language stack frame. Allows to get values from the current stack frame, access stack values and evaluate inline expressions.
  * Added class [DebugValue](http://www.graalvm.org/truffle/javadoc/com/oracle/truffle/api/debug/DebugValue.html) which represents a value on a stack frame or the result of an evaluated expression.
  * Added class [DebuggerTester](http://www.graalvm.org/truffle/javadoc/com/oracle/truffle/api/debug/DebuggerTester.html) which represents a utility for testing guest language debugger support more easily.
  * Deprecated [Breakpoint](http://www.graalvm.org/truffle/javadoc/com/oracle/truffle/api/debug/Breakpoint.html)`.getCondition()` and replaced it with [Breakpoint](http://www.graalvm.org/truffle/javadoc/com/oracle/truffle/api/debug/Breakpoint.html)`.getConditionExpression()` to return a String instead of a Source object.
  * Deprecated [Breakpoint](http://www.graalvm.org/truffle/javadoc/com/oracle/truffle/api/debug/Breakpoint.html)`.setCondition(String)` and replaced it with [Breakpoint](http://www.graalvm.org/truffle/javadoc/com/oracle/truffle/api/debug/Breakpoint.html)`.setConditionExpression(String)` to avoid throwing IOException.
  * Deprecated class `ExecutionEvent` and replaced it with [Debugger](http://www.graalvm.org/truffle/javadoc/com/oracle/truffle/api/debug/Debugger.html)`.startSession(SuspendedCallback)`
  * Deprecated [Debugger](http://www.graalvm.org/truffle/javadoc/com/oracle/truffle/api/debug/Debugger.html) methods setLineBreakpoint, getBreakpoints, pause. Replacements are available in the DebuggerSession class
  * Deprecated [Breakpoint](http://www.graalvm.org/truffle/javadoc/com/oracle/truffle/api/debug/Breakpoint.html)`.getState()` to be replaced with [Breakpoint](http://www.graalvm.org/truffle/javadoc/com/oracle/truffle/api/debug/Breakpoint.html)isResolved(), [Breakpoint](http://www.graalvm.org/truffle/javadoc/com/oracle/truffle/api/debug/Breakpoint.html)isDisposed() and [Breakpoint](http://www.graalvm.org/truffle/javadoc/com/oracle/truffle/api/debug/Breakpoint.html)`.isEnabled()`.
  * Deprecated [SuspendedEvent](http://www.graalvm.org/truffle/javadoc/com/oracle/truffle/api/debug/SuspendedEvent.html)`.getNode()` and [SuspendedEvent](http://www.graalvm.org/truffle/javadoc/com/oracle/truffle/api/debug/SuspendedEvent.html).getFrame() without direct replacement.
  * Deprecated [SuspendedEvent](http://www.graalvm.org/truffle/javadoc/com/oracle/truffle/api/debug/SuspendedEvent.html)`.getRecentWarnings()` and replaced it with [SuspendedEvent](http://www.graalvm.org/truffle/javadoc/com/oracle/truffle/api/debug/SuspendedEvent.html).getBreakpointConditionException(Breakpoint)
  * Deprecated [SuspendedEvent](http://www.graalvm.org/truffle/javadoc/com/oracle/truffle/api/debug/SuspendedEvent.html)`.eval` and replaced it with `DebugStackFrame.eval(String)`
  * Deprecated [SuspendedEvent](http://www.graalvm.org/truffle/javadoc/com/oracle/truffle/api/debug/SuspendedEvent.html)`.getStack()` and replaced it with [SuspendedEvent](http://www.graalvm.org/truffle/javadoc/com/oracle/truffle/api/debug/SuspendedEvent.html).getStackFrames()
  * Deprecated [SuspendedEvent](http://www.graalvm.org/truffle/javadoc/com/oracle/truffle/api/debug/SuspendedEvent.html)`.toString(Object, FrameInstance)` and replaced it with `DebugValue.as(String.class)`.

* [TruffleLanguage.createContext](http://www.graalvm.org/truffle/javadoc/com/oracle/truffle/api/TruffleLanguage.html#createContext-com.oracle.truffle.api.TruffleLanguage.Env-)
supports [post initialization callback](http://www.graalvm.org/truffle/javadoc/com/oracle/truffle/api/TruffleLanguage.html#initializeContext-C-)
* Added [SourceSectionFilter.Builder](http://www.graalvm.org/truffle/javadoc/com/oracle/truffle/api/instrumentation/SourceSectionFilter.Builderhtml).`sourceIs(SourcePredicate)` to filter for source sections with a custom source predicate.
* Added [TruffleInstrument.Env](http://www.graalvm.org/truffle/javadoc/com/oracle/truffle/api/instrumentation/TruffleInstrument.Env.html).`isEngineRoot(RootNode)` to find out where the context of the current evaluation ends when looking up the guest language stack trace with `TruffleRuntime.iterateFrames()`.
* Added [TruffleInstrument.Env](http://www.graalvm.org/truffle/javadoc/com/oracle/truffle/api/instrumentation/TruffleInstrument.Env.html).`toString(Node, Object)` to allow string conversions for objects given a Node to identify the guest language.
* Added [EventContext](http://www.graalvm.org/truffle/javadoc/com/oracle/truffle/api/instrumentation/EventContext.html).`lookupExecutionEventNode(EventBinding)` to lookup other execution event nodes using the binding at a source location.
* Added [Node.getAtomicLock()](http://www.graalvm.org/truffle/javadoc/com/oracle/truffle/api/nodes/Node.html#getAtomicLock--) to allow atomic updates that avoid creating a closure.

## Version 0.16
* [Layout](http://www.graalvm.org/truffle/javadoc/com/oracle/truffle/api/object/dsl/Layout.html)
  now accepts an alternative way to construct an object with the `build` method instead of `create`.
* [TruffleTCK](http://www.graalvm.org/truffle/javadoc/com/oracle/truffle/tck/TruffleTCK.html) tests simple operation on foreign objects. For example, a simple WRITE accesss, a HAS_SIZE access, or an IS_NULL access. It also tests the message resolution of Truffle language objects, which enables using them in other languages.

## Version 0.15
1-Jul-2016
* [Source](http://www.graalvm.org/truffle/javadoc/com/oracle/truffle/api/source/Source.html) shall be
constructed via its `newBuilder` methods. The other ways to construct or modify
source objects are now deprecated.
* [RootNode.getName](http://www.graalvm.org/truffle/javadoc/com/oracle/truffle/api/nodes/RootNode.html#getName--)
to provide name of a method or function it represents.
* Instruments are now [loaded eagerly](https://github.com/graalvm/graal/commit/81018616abb0d4ae68e98b7fcd6fda7c8d0393a2) -
which has been reported as an observable behavioral change.
* The [Instrumenter](http://www.graalvm.org/truffle/javadoc/com/oracle/truffle/api/instrumentation/Instrumenter.html)
now allows one to observe when sources and source sections are being loaded via
[attaching a listener](http://www.graalvm.org/truffle/javadoc/com/oracle/truffle/api/instrumentation/Instrumenter.html#attachLoadSourceListener-com.oracle.truffle.api.instrumentation.SourceSectionFilter-T-boolean-).
* Control the way loops are exploded with a new [LoopExplosionKind](http://www.graalvm.org/truffle/javadoc/com/oracle/truffle/api/nodes/ExplodeLoop.LoopExplosionKind.html)
enum.
* [SuspendedEvent](http://www.graalvm.org/truffle/javadoc/com/oracle/truffle/api/debug/SuspendedEvent.html#toString-java.lang.Object-com.oracle.truffle.api.frame.FrameInstance-)
provides a way to convert any value on stack to its string representation.
* [TruffleTCK](http://www.graalvm.org/truffle/javadoc/com/oracle/truffle/tck/TruffleTCK.html) checks
whether languages properly support being interrupted after a time out
* Language implementations are encouraged to mark their internal sources as
[internal](http://www.graalvm.org/truffle/javadoc/com/oracle/truffle/api/source/Source.html#isInternal--)

## Version 0.14
2-Jun-2016
* [Source](http://www.graalvm.org/truffle/javadoc/com/oracle/truffle/api/source/Source.html) has been
rewritten to be more immutable. Once (part of) content of a source is loaded, it cannot be
changed.
* Methods `fromNamedAppendableText`, `fromNamedText` and `setFileCaching` of
`Source` has been deprecated as useless or not well defined
* New method `Source`.[getURI()](http://www.graalvm.org/truffle/javadoc/com/oracle/truffle/api/source/Source.html#getURI--)
has been introduced and should be used as a persistent identification of `Source` rather than
existing `getName()` & co. methods. Debugger is using the `URI` to
[attach breakpoints](http://www.graalvm.org/truffle/javadoc/com/oracle/truffle/api/debug/Debugger.html#setLineBreakpoint-int-java.net.URI-int-boolean-)
to not yet loaded sources
* Debugger introduces new [halt tag](http://www.graalvm.org/truffle/javadoc/com/oracle/truffle/api/debug/DebuggerTags.AlwaysHalt.html) to
make it easier to simulate concepts like JavaScript's `debugger` statement
* Debugger can be paused via the Debugger.[pause](http://www.graalvm.org/truffle/javadoc/com/oracle/truffle/api/debug/Debugger.html#pause--)
method
* [@CompilationFinal](http://www.graalvm.org/truffle/javadoc/com/oracle/truffle/api/CompilerDirectives.CompilationFinal.html)
annotation can now specify whether the finality applies to array elements as well
* [TruffleTCK](http://www.graalvm.org/truffle/javadoc/com/oracle/truffle/tck/TruffleTCK.html) has been
enhanced to test behavior of languages with respect to foreign array objects


## Version 0.13
22-Apr-2016
* `AcceptMessage` has been deprecated, replaced by
[MessageResolution](http://www.graalvm.org/truffle/javadoc/com/oracle/truffle/api/interop/MessageResolution.html) &
[co](http://www.graalvm.org/truffle/javadoc/com/oracle/truffle/api/interop/Resolve.html). annotations.
Now all message-oriented annotations need to be placed in a single source file.
That simplifies readability as well as improves incremental compilation in certain systems.
* Deprecated `Node.assignSourceSection` removed. This reduces the amount of memory
occupied by [Node](http://www.graalvm.org/truffle/javadoc/com/oracle/truffle/api/nodes/Node.html)
instance.
* `PolyglotEngine.Value.execute` is now as fast as direct `CallTarget.call`.
Using the [PolyglotEngine](http://www.graalvm.org/truffle/javadoc/com/oracle/truffle/api/vm/PolyglotEngine.html)
abstraction now comes with no overhead. Just [JPDA debuggers](http://wiki.apidesign.org/wiki/Truffle#Debugging_from_NetBeans)
need to
[turn debugging on](http://www.graalvm.org/truffle/javadoc/com/oracle/truffle/api/debug/Debugger.html#find-com.oracle.truffle.api.vm.PolyglotEngine-)
explicitly.
* Sharing of efficient code/AST between multiple instances of
[PolyglotEngine](http://www.graalvm.org/truffle/javadoc/com/oracle/truffle/api/vm/PolyglotEngine.html)
is possible. Using more than one `PolyglotEngine` resulted in code de-opt previously.
That isn't the case anymore. Future version of the API will provide explicit control
over the set of engines that share the code.
* Simple language JAR no longer contains test classes. There is a separate simple language tests distribution.

## Version 0.12
* The Instrumentation Framework has been revised and has new APIs that are integrated into the PolyglotEngine.
* Instrumentation support required of language implementations is specified as abstract methods on TruffleLanguage.
* Clients access instrumentation services via an instance of Instrumenter, provided by the Polyglot framework.
* `TruffleRuntime#iterateFrames` now starts at the current frame.

## Version 0.11
28-Jan-2016
* Improved interop API
* PolyglotEngine.Builder.getConfig
* TruffleLanguage.Env.isMimeTypeSupported

## Version 0.10
18-Dec-2015
* Profile API classes moved into its own com.oracle.truffle.api.profiles package

## Version 0.9
21-Oct-2015
* Debugger API

## Version 0.8
17-Jul-2015, [Repository Revision](http://lafo.ssw.uni-linz.ac.at/hg/truffle/shortlog/graal-0.8)
* The Truffle repository no longer contains Graal
* PolyglotEngine is an entry point for creating, building and running multi language Truffle systems
* Implement TruffleLanguage and use @Registration to register your language into the Truffle polyglot system
* Include Truffle TCK (test compatibility kit) into your test cases to verify your language implementation is compliant enough
* Interoperability API polished
* Cleanup of Source related API

## Version 0.7
29-Apr-2015, [Repository Revision](http://hg.openjdk.java.net/graal/graal/shortlog/graal-0.7)
* New, faster partial evaluation (no more TruffleCache).
* If a method is annotated with @ExplodeLoop and contains a loop that can not be exploded, partial evaluation will fail.
* Truffle background compilation is now multi-threaded.
* Experimental merge=true flag for @ExplodeLoop allows building bytecode-based interpreters (see BytecodeInterpreterPartialEvaluationTest).
* Added Node#deepCopy as primary method to copy ASTs.
* Disable inlining across Truffle boundary by default. New option TruffleInlineAcrossTruffleBoundary default false.
* Node.replace(Node) now guards against non-assignable replacement, and Node.isReplacementSafe(Node) checks in advance.
* Instrumentation:  AST "probing" is now safe and implemented by Node.probe(); language implementors need only implement Node.isInstrumentable() and Node.createWrapperNode().
* Instrumentation:  A new framework defines a category of  simple "instrumentation tools" that can be created, configured, and installed, after which they autonomously collect execution data of some kind.
* Instrumentation:  A new example "instrumentation tool" is a language-agnostic collector of code coverage information (CoverageTracker); there are two other examples.
* Removed unsafe compiler directives; use `sun.misc.Unsafe` instead.
* Removed `Node#onAdopt()`.
* Implemented a new generated code layout that reduces the code size.
* Changed all methods enclosed in a @TypeSystem must now be static.
* Changed all methods enclosed in generated type system classes are now static.
* Deprecated the type system constant used in the generated type system classes.
* Changed NodeFactory implementations are no longer generated by default. Use {Node}Gen#create instead of {Node}Factory#create to create new instances of nodes.
* Added @GenerateNodeFactory to generate NodeFactory implementations for this node and its subclasses.
* Deprecated @NodeAssumptions for removal in the next release.
* Deprecated experimental @Implies for removal in the next release.
* Added new package c.o.t.api.dsl.examples to the c.o.t.api.dsl project containing documented and debug-able Truffle-DSL use cases.
* Changed "typed execute methods" are no longer required for use as specialization return type or parameter. It is now sufficient to declare them in the @TypeSystem.
* Added @Cached annotation to express specialization local state.
* Added Specialization#limit to declare a limit expression for the maximum number of specialization instantiations.
* Changed syntax and semantics of Specialization#assumptions and Specialization#guards. They now use a Java like expression syntax.
* Changed guard expressions that do not bind any dynamic parameter are invoked just once per specialization instantiation. They are now asserted to be true on the fast path.
* Renamed @ImportGuards to @ImportStatic.
* Changed declaring a @TypeSystemReference for a node that contains specializations is not mandatory anymore.
* Changed types used in specializations are not restricted on types declared in the type system anymore.
* Changed nodes that declare all execute methods with the same number of evaluated arguments as specialization arguments do not require @NodeChild annotations anymore.
* Changed types used in checks and casts are not mandatory to be declared in the type system.

## Version 0.6
19-Dec-2014, [Repository Revision](http://hg.openjdk.java.net/graal/graal/shortlog/graal-0.6)
* Instrumentation: add Instrumentable API for language implementors, with most details automated (see package `com.oracle.truffle.api.instrument`).
* The BranchProfile constructor is now private. Use BranchProfile#create() instead.
* Renamed @CompilerDirectives.SlowPath to @CompilerDirectives.TruffleBoundary
* Renamed RootNode#isSplittable to RootNode#isCloningAllowed
* Removed RootNode#split. Cloning ASTs for splitting is now an implementation detail of the Truffle runtime implementation.
* Renamed DirectCallNode#isSplittable to DirectCallNode#isCallTargetCloningAllowed
* Renamed DirectCallNode#split to DirectCallNode#cloneCallTarget
* Renamed DirectCallNode#isSplit to DirectCallNode#isCallTargetCloned
* Added PrimitiveValueProfile.
* Added -G:TruffleTimeThreshold=5000 option to defer compilation for call targets
* Added RootNode#getExecutionContext to identify nodes with languages
* Removed `FrameTypeConversion` interface and changed the corresponding `FrameDescriptor` constructor to have a default value parameter instead.
* Removed `CompilerDirectives.unsafeFrameCast` (equivalent to a `(MaterializedFrame)` cast).
* Added `TruffleRuntime#getCapability` API method.
* Added `NodeInterface` and allowed child field to be declared with interfaces that extend it.
* Added `CompilerOptions` and allowed it to be set for `ExecutionContext` and `RootNode`.
* Added experimental object API (see new project `com.oracle.truffle.api.object`).

## Version 0.5
23-Sep-2014, [Repository Revision](http://hg.openjdk.java.net/graal/graal/shortlog/graal-0.5)
* Added `TruffleRuntime#getCallTargets()` to get all call targets that were created and are still referenced.
* Added `NeverValidAssumption` to complement `AlwaysValidAssumption`.
* Fixed a bug in `AssumedValue` that may not invalidate correctly.
* New option, `-G:+/-TruffleCompilationExceptionsAreThrown`, that will throw an `OptimizationFailedException` for compiler errors.

## Version 0.4
19-Aug-2014, [Repository Revision](http://hg.openjdk.java.net/graal/graal/shortlog/graal-0.4)
### Truffle
* Change API for stack walking to a visitor: `TruffleRuntime#iterateFrames` replaces `TruffleRuntime#getStackTrace`
* New flag `-G:+TraceTruffleCompilationCallTree` to print the tree of inlined calls before compilation.
* `truffle.jar`: strip out build-time only dependency into a seperated JAR file (`truffle-dsl-processor.jar`)
* New flag `-G:+TraceTruffleCompilationAST` to print the AST before compilation.
* New experimental `TypedObject` interface added.
* Added `isVisited` method for `BranchProfile`.
* Added new `ConditionProfile`, `BinaryConditionProfile` and `CountingConditionProfile` utility classes to profile if conditions.

## Version 0.3
9-May-2014, [Repository Revision](http://hg.openjdk.java.net/graal/graal/shortlog/graal-0.3)
* The method `CallTarget#call` takes now a variable number of Object arguments.
* Support for collecting stack traces and for accessing the current frame in slow paths (see `TruffleRuntime#getStackTrace`).
* Renamed `CallNode` to `DirectCallNode`.
* Renamed `TruffleRuntime#createCallNode` to `TruffleRuntime#createDirectCallNode`.
* Added `IndirectCallNode` for calls with a changing `CallTarget`.
* Added `TruffleRuntime#createIndirectCallNode` to create an `IndirectCallNode`.
* `DirectCallNode#inline` was renamed to `DirectCallNode#forceInlining()`.
* Removed deprecated `Node#adoptChild`.

## Version 0.2
25-Mar-2014, [Repository Revision](http://hg.openjdk.java.net/graal/graal/shortlog/graal-0.2)
* New API `TruffleRuntime#createCallNode` to create call nodes and to give the runtime system control over its implementation.
* New API `RootNode#getCachedCallNodes` to get a weak set of `CallNode`s that have registered to call the `RootNode`.
* New API to split the AST of a call-site context sensitively. `CallNode#split`, `CallNode#isSplittable`, `CallNode#getSplitCallTarget`, `CallNode#getCurrentCallTarget`, `RootNode#isSplittable`, `RootNode#split`.
* New API to inline a call-site into the call-graph. `CallNode#isInlinable`, `CallNode#inline`, `CallNode#isInlined`.
* New API for the runtime environment to register `CallTarget`s as caller to the `RootNode`. `CallNode#registerCallTarget`.
* Improved API for counting nodes in Truffle ASTs. `NodeUtil#countNodes` can be used with a `NodeFilter`.
* New API to declare the cost of a Node for use in runtime environment specific heuristics. See `NodeCost`, `Node#getCost` and `NodeInfo#cost`.
* Changed `Node#replace` reason parameter type to `CharSequence` (to enable lazy string building)
* New `Node#insert` method for inserting new nodes into the tree (formerly `adoptChild`)
* New `Node#adoptChildren` helper method that adopts all (direct and indirect) children of a node
* New API `Node#atomic` for atomic tree operations
* Made `Node#replace` thread-safe


## Version 0.1
5-Feb-2014, [Repository Revision](http://hg.openjdk.java.net/graal/graal/shortlog/graal-0.1)
* Initial version of a multi-language framework on top of Graal.<|MERGE_RESOLUTION|>--- conflicted
+++ resolved
@@ -9,12 +9,9 @@
 * Added `RootNode#countsTowardsStackTraceLimit()`, replacing `RootNode#isInternal()` as the criterion that determines whether a frame with the given root node counts towards the stack trace limit.
 * Added `engine.UsePreInitializedContext` option which can be used to disable usage of pre-initialized context.
 * Added `MemoryFence`: provides methods for fine-grained control of memory ordering.
-<<<<<<< HEAD
 * `ValueProfile.createEqualityProfile()` was deprecated without replacement. `Object.equals(Object)` cannot safely be used on compiled code paths. Use the Truffle Specialization DSL instead to implement caches with equality semantics. Making `Object.equals(Object)` reachable as runtime compiled method will mark too many equals implementations reachable for runtime compilation in a native image.
 * Methods annotated with `@Fallback`  of the Truffle specialization DSL now support `@Cached`, `@CachedContext`, `@CachedLanguage`, `@Bind` and dispatched `@CachedLibrary` parameters.
-=======
 * Deprecated and added methods to support expected arity ranges in `ArityException` instances. Note that the replacement methods now include more strict validations.
->>>>>>> 333b3b8d
 
 ## Version 21.1.0
 * Added methods into `Instrumenter` that create bindings to be attached later on. Added `EventBinding.attach()` method.
