# Truffle Changelog

This changelog summarizes major changes between Truffle versions relevant to languages implementors building upon the Truffle framework. The main focus is on APIs exported by Truffle.

## Version 25.1
* GR-65048: Introduced `InternalResource.OS.UNSUPPORTED` and `InternalResource.CPUArchitecture.UNSUPPORTED` to represent unsupported platforms. Execution on unsupported platforms must be explicitly enabled using the system property `-Dpolyglot.engine.allowUnsupportedPlatform=true`. If this property is not set, calls to `OS.getCurrent()` or `CPUArchitecture.getCurrent()` will throw an `IllegalStateException` when running on an unsupported platform. `InternalResource` implementations should handle the unsupported platform and describe possible steps in the error message on how to proceed.
* GR-66839: Deprecate `Location#isFinal()` as it always returns false.
* GR-67702: Specialization DSL: For nodes annotated with `@GenerateInline`, inlining warnings emitted for `@Cached SomeNode helper` expressions are now suppressed if the helper node class is explicitly annotated with `@GenerateInline(false)`, or is not a DSL node. This avoids unnecessary warnings if inlining for a node was explicitly disabled, and makes it possible to remove `@Cached(inline = false)` in most cases.
* GR-68165: `DynamicObjectLibrary#setDynamicType` transitions are now weak, like `DynamicObjectLibrary#putConstant` transitions.
* GR-67821: `TruffleLanguage.Env#createSystemThread` is now allowed to be be called from a system thread now without an explicitly entered context.
* GR-67702: Specialization DSL: For nodes annotated with `@GenerateInline`, inlining warnings emitted for `@Cached` expressions are now suppressed if the inlined node is explicitly annotated with `@GenerateInline(false)`. This avoids unnecessary warnings if inlining for a node was explicitly disabled.
* GR-66310: Added support for passing arrays of primitive types to native code through the Truffle NFI Panama backend.
* GR-61292: Specialization DSL: Single specialization nodes no longer specialize on first execution unless they use assumptions, cached state, or multiple instances. This was done to improve the interpreter performance and memory footprint of such nodes. As a result, these nodes no longer invalidate on first execution, which means they can no longer be used as an implicit branch profile. Language implementations are encouraged to check whether they are relying on this behavior and insert explicit branch profiles instead (see `BranchProfile` or `InlinedBranchProfile`).
* GR-64005: Bytecode DSL: `@Operation` annotated classes can now inherit specializations and methods from super classes which are also declared in the same bytecode root node class. Language implementations no longer need to use operation proxies to use specialization inheritance.
* GR-69188: Added `@HostCompilerDirectives.InliningRoot` to explicitly trigger host inlining for a method designed for partial evaluation. Note that on SubstrateVM, host inlining is automatically enabled for all runtime-compilable methods, while on HotSpot you must add either `@HostCompilerDirectives.InliningRoot` or `@HostCompilerDirectives.BytecodeInterpreterSwitch` to enable it. Host inlining is only enabled if Graal is enabled as a Java host compiler. 
* GR-67146: Specialization DSL: Added `@Bind` support for frames (including materialized frames).
* GR-67146: Bytecode DSL: Added support for user-defined yield operations using `@Yield`. These operations behave like the built-in yield but allow you to customize the yield result or perform custom logic on yield.
* GR-69495: Bytecode DSL: Added a new `storeBytecodeIndex` attribute to all operation annotations to configure whether the bytecode index needs to be stored. When `@GenerateBytecode(storeBytecodeIndexInFrame = true)` is set and the attribute is left at its default, the DSL will emit a warning recommending explicit configuration. Additionally, introduced the `@StoreBytecodeIndex` annotation, which lets you specify bytecode index updates for individual specializations or fallbacks.
* GR-69853: TruffleStrings: Added explicit little-endian and big-endian methods to `ReadCharUTF16Node`.

* GR-68916: Added `TruffleString.MaterializeLazySubstringNode`. Use this node to free any unnecessary memory held by lazy substrings.
* GR-68916: Added `TruffleString.MaterializeSubstringNode`. Use this node to free any unnecessary memory held by lazy substrings.
* GR-8251: Added `DebuggerSession.disposeStepping(Thread)` to the debugger API to allow disposal of any pending step on a thread.
* GR-8251: Pending steps are no longer removed when no debugging action is prepared on a `SuspendedEvent`. In practice, this means that the lifecycle of steps is now independent of breakpoint hits.
* GR-8251: `DebuggerSession.resumeThread(Thread)` no longer cancels ongoing step operations. Stepping is now independent of other debugger actions to enhance flexibility.
* GR-61293: Bytecode DSL: Specialization state is now inlined into the bytecode array, which reduces memory footprint and interpreter execution time.
* GR-69649: Bytecode DSL now encodes primitive constant operands directly in the bytecode, reducing memory indirections in the interpreter. This optimization is enabled by default; you can configure it with `@GenerateBytecode(inlinePrimitiveConstants = true)`.
* GR-68993: Added `HostCompilerDirectives.markThreadedSwitch(int)` to mark a switch statement within a loop as a candidate for threaded switch optimization.
* GR-68993: Bytecode DSL: All bytecode interpreters are now using the threaded switch optimization by default. This new optimization can be configured using `@GenerateBytecode(enableThreadedSwitch=true|false)`.
* GR-71030: Bytecode DSL now generates a new `MyBytecodeRootNodeGen.Bytecode` class that can be accessed via the `MyBytecodeRootNodeGen.BYTECODE` singleton. This class which extends the added `BytecodeDescriptor` allows you to parse, serialize and deserialize bytecode nodes in addition to the already existing static methods in the generated code.
* GR-71030: Bytecode DSL now provides an `InstructionDescriptor` generated implementation for the bytecode interpreter. The instructions can be accessed via the new BytecodeDescriptor like this: `MyBytecodeRootNodeGen.BYTECODE.getInstructionDescriptors()`. There is also `MyBytecodeRootNodeGen.BYTECODE.dump()` to produce a human-readable instruction format.
* GR-71031: Added new method `BytecodeDescriptor.update(MyLanguage, BytecodeConfig)` to update the bytecode config for all current root nodes and root nodes created in the future of a language.
* GR-51945: Bytecode DSL, added `InstructionTracer` with `onInstructionEnter(InstructionAccess, BytecodeNode, int, Frame)`. Tracers can be attached per root via `BytecodeRootNodes.addInstructionTracer(InstructionTracer)` and per descriptor via `BytecodeDescriptor.addInstructionTracer(TruffleLanguage, InstructionTracer)`. Attaching a tracer invalidates affected roots and may trigger reparse and comes at a significant cost.
* GR-51945: Bytecode DSL: added instruction tracer reference implementations `PrintInstructionTracer` and `InstructionHistogramTracer`. These are intended for diagnostics.
* GR-51945: Added option `engine.TraceBytecode` to enable printing each executed Bytecode DSL instruction. Use the `engine.BytecodeMethodFilter` option to print instructions only for a given method.
* GR-51945: Added option `engine.BytecodeHistogram` to enable printing a bytecode histogram on engine close. Use `engine.BytecodeHistogramInterval` to configure the interval at which the histogram is reset and printed.

* GR-70086: Added `replacementOf` and `replacementMethod` attributes to `GenerateLibrary.Abstract` annotation. They enable automatic generation of legacy delegators during message library evolution, while allowing custom conversions when needed.
* GR-70086 Deprecated `Message.resolve(Class<?>, String)`. Use `Message.resolveExact(Class<?>, String, Class<?>...)` with argument types instead. This deprecation was necessary as library messages are no longer unique by message name, if the previous message was deprecated.
* GR-71299 Improved the responsiveness of the Truffle compilation queue by refining the computation of the execution rate of compilation units in the queue.
  * Added `engine.TraversingQueueRateHalfLife` to allow fine-tuning of the compilation queue responsiveness.

* GR-36894: Added `DynamicObject` nodes for dealing with `DynamicObject` properties and shapes, as a more lightweight replacement for `DynamicObjectLibrary`, including:
    * `DynamicObject.GetNode`: gets the value of a property or a default value if absent
    * `DynamicObject.PutNode`: adds a new property or sets the value of an existing property
    * `DynamicObject.ContainsKeyNode`: checks if the object contains a specific property
    * `DynamicObject.RemoveKeyNode`: removes a property
    * `DynamicObject.GetKeyArrayNode`: gets an array of keys of all the object's properties
    * `DynamicObject.CopyPropertiesNode`: copies all properties from one object to another
    * `DynamicObject.GetShapeFlagsNode` and `SetShapeFlagsNode`: gets and sets flags in the object's shape, respectively
    * `DynamicObject.GetDynamicTypeNode` and `SetDynamicTypeNode`: gets and sets the dynamic type id in the object's shape, respectively
    * See [`DynamicObject` javadoc](https://www.graalvm.org/truffle/javadoc/com/oracle/truffle/api/object/DynamicObject.html) for a complete list and more information. There's an equivalent for every `DynamicObjectLibrary` message.
    * Note: Unlike `DynamicObjectLibrary`, cached property keys are always compared by identity (`==`) rather than equality (`equals`). If you rely on key equality, cache the key using an `equals` guard and pass the cached canonical key to the node.
* GR-36894: Deprecated `DynamicObjectLibrary`. Use `DynamicObject` nodes instead. See the [migration guide](https://github.com/oracle/graal/blob/master/truffle/docs/DynamicObjectLibraryMigration.md) for an overview of the required changes.
* GR-69861: Bytecode DSL: Added a `BytecodeFrame` abstraction for capturing frame state and accessing frame data. This abstraction should be preferred over `BytecodeNode` access methods because it captures the correct interpreter location data.
* GR-69861: Bytecode DSL: Added a `captureFramesForTrace` parameter to `@GenerateBytecode` that enables capturing of frames in `TruffleStackTraceElement`s. Previously, frame data was unreliably available in stack traces; now, it is guaranteed to be available if requested. Languages must use the `BytecodeFrame` abstraction to access frame data from `TruffleStackTraceElement`s rather than access the frame directly.
* GR-69614: The methods `InteropLibrary#hasLanguage` and `InteropLibrary#getLanguage` have been replaced with `InteropLibrary#hasLanguageId` and `InteropLibrary#getLanguageId`. Language implementers are encouraged to update their code to the new API.
* GR-69614: Added `TruffleInstrument.Env.getHostLanguage()` returning the host language info. This allows instruments to lookup the top scope of the host language using `Env.getScope(LanguageInfo)`.
* GR-71468: Significantly improve optimized performance of host proxy interfaces (`org.graalvm.polyglot.proxy.Proxy`).
* GR-71088 Added `CompilerDirectives.EarlyInline` annotation that performs a conservative early inlining pass for methods before partial evaluation. This is intended to expose small branch/bytecode handlers and similar helpers to optimizations such as @ExplodeLoop, in particular for MERGE_EXPLODE bytecode interpreter loops.
* GR-71088 Added `CompilerDirectives.EarlyEscapeAnalysis` annotation that runs partial escape analysis early before partial evaluation enabling partial-evaluation-constant scalar replacements. 
<<<<<<< HEAD
* GR-71870 Truffle DSL no longer supports mixed exclusive and shared inlined caches. Sharing will now be disabled if mixing was used. To resolve the new warnings it is typically necessary to use either `@Exclusive` or `@Shared` for all caches.
=======
* GR-71887: Bytecode DSL: Added a `ClearLocal` operation for fast clearing of local values.
>>>>>>> f22bed27

## Version 25.0
* GR-31495 Added ability to specify language and instrument specific options using `Source.Builder.option(String, String)`. Languages may describe available source options by implementing `TruffleLanguage.getSourceOptionDescriptors()` and `TruffleInstrument.getSourceOptionDescriptors()` respectively.
* GR-61493 Added `RootNode.prepareForCall` which allows root nodes to prepare themselves for use as a call target (or to validate whether they can be used as a call target).
* GR-57063 Bytecode DSL: Improved variadic support. Variadic operands compile and execute now more efficiently with fewer reallocations.
* GR-57063 Bytecode DSL: Added an `startOffset` parameter to `@Variadic` which allows to reserve a fixed number of slots in the object array for custom use.
* GR-57063 Bytecode DSL: The `@Variadic` annotation can now also be used on `@Operation` annotated classes to indicate that the operation produces a dynamic variadic return value. Dynamic variadic return values are efficiently flattened into the object array of a variadic operand.
* GR-57063 Bytecode DSL: Added a `variadicStackLimit` parameter to `@GenerateBytecode` that allows to specify how many variable arguments are stored on the stack before they are collapsed into an object array. 
* GR-50017 TruffleStringIterator.NextNode and TruffleStringIterator.PreviousNode now require the iterated string's encoding as a parameter for performance reasons.
* GR-63075 Java host interop again inherits public method methods from non-public base classes if public access is enabled. This was originally changed in 24.1.
* GR-63201 Added `TruffleLanguage.Registration.optionalResources` and `TruffleInstrument.Registration.optionalResources` attributes to support optional resources which implementations are not available at the runtime. Optional resources, if omitted at runtime, can still be used as long as their resource path is specified via the `polyglot.engine.resourcePath.<componentId>` system property.
* GR-61282 Bytecode DSL: Bytecode builders now also allow emitting source sections using the start and length source indices in the end method in addition to the begin method. This was added to support linear parsing without look-ahead.
* GR-61282 Bytecode DSL: (breaking) If multiple source sections were specified around root operations, only the innermost source section directly encapsulating the root will be accessible. Other encapsulating source sections will be discarded for outer most root operations.
* GR-64533 By default every specialization is now included for {@link GenerateUncached}, except specializations that require a {@link Specialization#limit() limit} and are replaced, those are excluded by default. By setting `@Specialization(excludeForUncached=..)` explicitly the default behavior can be overridden, e.g. to include or exclude a specialization for uncached. Specializations which are no longer compatible with uncached will produce a warning instead of an error for compatibility reasons until all languages are migrated. It is therefore expected that language implementations may see new warnings with this version.
* GR-64124 Added `BytecodeOSRNode.pollOSRBackEdge(BytecodeOSRNode, int)` that supports batch polling for bytecode OSR. Using this method avoids checking for bytecode OSR on every loop backedge.
* GR-64124 Deprecated  `BytecodeOSRNode.pollOSRBackEdge(BytecodeOSRNode)`. Use `BytecodeOSRNode.pollOSRBackEdge(BytecodeOSRNode, int)` instead. Please note that the old method did call `TruffleSafepoint.poll(Node)`, but the the new method does not. Please double check that your bytecode interpreter polls Truffle safepoints at loop back-edges.
* GR-64086 Added extended Dynamic Object Model Layout that adds:
    * A shape obsolescence strategy enabling optimistic type speculation for primitive property values with gradual migration to more general shapes on speculation failure (moving primitive slots to reference slots), eventually converging on a general enough shape tree. Reduces shape polymorphism by obsoleting and merging too specific shapes in favor of more general shapes.
    * Automatic reference type tracking based on assumptions, eliminating redundant type checks.
    * Automatic single-assignment tracking based on assumptions allowing languages to assume that a property is effectively final (i.e. stays unchanged after the initial assignment) as well as constant-fold values of a constant receiver with a known shape.
    * You can still disable the new layout and switch back to the previous implementation using the system property: `-Dtruffle.object.LayoutFactory=com.oracle.truffle.api.object.CoreLayoutFactory`.
* GR-64488 Added `TruffleFile#getFileStoreInfo()` providing access to disk-related metadata such as total size, usable space, unallocated space and block size.
* GR-43908 Added a deoptimization cycle detection to Truffle. This feature is enabled by default when running optimized on JDK 25 and later. Whenever a deoptimization cycle is detected, the compilation fails with a permanent bailout that contains the Java stack trace of the location. If this error is encountered too frequently it can be disabled by setting `compiler.DeoptCycleDetectionThreshold` to `-1`. For further information, please see the extended [deopt cycle detection](https://github.com/oracle/graal/blob/master/truffle/docs/Optimizing.md#automatic-detection-of-deoptimization-cycles) guide. 
  *  Added `compiler.DeoptCycleDetectionThreshold` and `compiler.DeoptCycleDetectionAllowedRepeats` options which allow to fine-tune the sensitivity of the deoptimization loop detection.
* GR-64594 Bytecode DSL: Improved builder performance. Creating bytecode nodes with Bytecode DSL is now 40% faster and requires 5 times less temporary memory.
* GR-64594 Bytecode DSL: Builder instances now have a `toString()` implementation that prints current operations as well as the instructions that have been already emitted. This should make it easier to debug problems with builder usage.
* GR-64594 Bytecode DSL: Added `@GenerateBytecode(..., additionalAssertions=true)` to enable additional assertions for Bytecode DSL implementation bugs. This feature can also be enabled with `-A.truffle.dsl.AdditionalAssertions=true` at Java source compile time. These assertions are intentionally disabled by default, as they can lead to slow-downs even when assertions are disabled.
* GR-65428 JDK specific optimizations when building Truffle languages with native-image are now enabled by default, even if the truffle-enterprise.jar is not provided on the class or module-path.
* GR-38296 Removed the deprecated `BytecodeOSRNode.copyIntoOSRFrame` hook that does not declare a `targetMetadata` parameter.

* GR-65616 Added `ExactMath.truncateToUnsignedInt(float)` and `ExactMath.truncateToUnsignedLong(double)` methods that remove the decimal part (round toward zero) of a floating point (float or double) value and convert it to a saturated unsigned integer (int or long) value. These methods are intrinsic candidates.
* GR-65616 Added `ExactMath.unsignedToFloat(long)` and `ExactMath.unsignedToDouble(long)` methods to convert an unsigned `long` to the closest `float` and `double` value, respectively. These methods are intrinsic candidates.

## Version 24.2.0
* GR-60636 Truffle now stops compiling when the code cache fills up on HotSpot. A warning is printed when that happens.
* GR-57658 Added `TruffleLanguage.Env.getLanguageInfo(Class<? extends TruffleLanguage>)` to lookup a `LanguageInfo` instance for a language class returned by `InteropLibrary.getLanguage(Object)`.
* GR-57164 Added support for reading unaligned ints, shorts and long to `ByteArraySupport`.
* GR-57164 `RootNode.translateStackTraceElement()` is now always consulted for polyglot and debugger stack traces. Stack traces now use the source section, the executable name, the name of the declared meta-object to build `StackTraceElement` instances.
* GR-57322 Added `TruffleLanguage.Env.getHostLanguage()` returning the host language info. This allows languages to lookup the top scope of the host language using `Env.getScopeInternal(LanguageInfo)`.
* GR-57550 Added support for long-width dispatch targets to Bytecode OSR.
* PR-8266  Allow control of `throwDeniedThreadAccess` via `TruffleContext.threadAccessDeniedHandler`
* GR-57817 Java Native access for [JEP-472](https://openjdk.org/jeps/472) is now automatically provided for all languages and tools by Truffle. For more information, refer to the [GraalVM SDK Changelog](https://github.com/oracle/graal/blob/master/sdk/CHANGELOG.md).
* GR-46292 The deprecated `TruffleInstrument.Provider` and `TruffleLanguage.Provider` interfaces, deprecated since version 23.1, have now been removed. They are replaced by the `com.oracle.truffle.api.provider.TruffleLanguageProvider` and `com.oracle.truffle.api.instrumentation.provider.TruffleInstrumentProvider` interfaces. The implementations of these interfaces are automatically generated by the annotation processor and this change requires no source code modifications, only recompilation.
* GR-46293 The deprecated `com.oracle.truffle.api.library.DefaultExportProvider` and `com.oracle.truffle.api.library.EagerExportProvider` interfaces, deprecated since version 23.1, have now been removed. They are replaced by the `com.oracle.truffle.api.library.provider.DefaultExportProvider` and `com.oracle.truffle.api.library.provider.EagerExportProvider` interfaces. The implementations of these interfaces are automatically generated by the annotation processor and this change requires no source code modifications, only recompilation.
* GR-59640 `InternalResource.versionHash(Env)` may now throw an `IOException` to indicate problems when reading the version from disk.
* GR-54300 An inner context is now automatically closed when its corresponding creator `TruffleContext` is no longer strongly reachable. A reachable API `TruffleContext` will keep the associated creator `TruffleContext` reachable. However, it is still recommended not to rely on garbage collection for closing. Instead, use the try-with-resources pattern for explicit context management. For more information, refer to the [Automatic Close on GC documentation](https://github.com/oracle/graal/blob/master/truffle/docs/CloseOnGc.md).
* GR-30264 `TruffleLanguage#initializeThread(Object, Thread)` is now guaranteed to be executed on the thread that is being initialized. Additional changes:  
    * Added `ThreadLocalAction#notifyBlocked(Access)` and `ThreadLocalAction#notifyUnblocked(Access)` to notify thread local actions that their processing has been blocked/unblocked due to a blocked call (see `ThreadLocalAction` documentation).
    * `TruffleSafepoint#poll(Node)` does not require a non-null location anymore. However, it is still recommended to always pass a location node, if available.  
* GR-59565 Added `RootNode.prepareForCompilation` which allows root nodes to offload expensive computation to the compiler thread and to delay compilation if they are not yet fully profiled.
* GR-55296 Added support for creation of strings from raw byte arrays and native memory using 
`Value.fromByteBasedString(...)` `Value.fromNativeString(...)`. A `Value.StringEncoding` must be provided.
* GR-55296 Added support to convert any string to a `byte[]` with a given `Value.StringEncoding` using `Value.asStringBytes(...)`. 
* GR-40323 Deprecated `Shape.Builder.layout(Class)` for removal and added replacement API [`Shape.Builder.layout(Class, MethodHandles.Lookup)`](https://www.graalvm.org/truffle/javadoc/com/oracle/truffle/api/object/Shape.Builder.html#layout(java.lang.Class,java.lang.MethodHandles.Lookup)). Replace usages with the new method, additionally providing a `Lookup` that has full privilege access to the layout class or the module in which it is declared, as obtained by `MethodHandles.lookup()`. See javadoc for the updated usage.
* GR-55296 Added support for UTF-16 and UTF-32 in non-system-endianness without dependency on the JCodings library in TruffleString.
* GR-58550 Added `FrameDescriptor.Builder.illegalDefaultValue()` which initializes all frame slots as `FrameSlotKind.Illegal` for newly created frames. This is different from the default behavior, which initializes all frame slot kinds as `FrameSlotKind.Object`. This means that frame slots, when they are read before they were written, throw a `FrameSlotTypeException`, consistent with the behavior after clearing a frame slot.
* GR-58550 Deprecated the default constructor for `FrameSlotTypeException` and replaced it with `FrameSlotTypeException.create(...)`. Exceptions of this kind thrown by the `Frame` now contain the slot index and the expected and the actual frame slot kind which are accessible with the respective instance methods.
* GR-58550 Fixed invalid `PolyglotException.getMessage()` javadoc. A polyglot exception may in fact return a `null` message.
* GR-58550 Added `FrameDescriptor.Builder.addSlots(int)` which adds slots with the default Illegal tag.
* GR-58550 Added `FrameDescriptor.Builder.useSlotKinds(boolean)` which allows if disabled to not reserve space for tags in the frame descriptor. Disabling slot kinds is useful if a language manages its own cached tags, so no tag space is wasted.
* GR-54760 `RootNode.translateStackTraceElement()` is now always consulted for polyglot and debugger stack traces. Stack traces now use the source section, the executable name, and the name of the declared meta-object to build `StackTraceElement` instances.
* GR-32682 Added the [Bytecode DSL](https://www.graalvm.org/truffle/javadoc/com/oracle/truffle/api/bytecode/package-summary.html), a new framework for implementing bytecode interpreters. The Bytecode DSL is considered experimental and we are actively working on stabilizing it. The Bytecode DSL automatically generates a complete bytecode interpreter from a set of user-specified operations. The generated interpreter defines all the necessary components of a bytecode interpreter, including an instruction set, a bytecode generator, and an optimizing interpreter. Bytecode DSL interpreters are designed to improve footprint and interpreter speed over AST interpreters without compromising peak performance. Bytecode DSL interpreters support a variety of features, including tiered interpretation, bytecode quickening and boxing elimination, continuations, and serialization. They also integrate with existing Truffle tooling for instrumentation and debugging. Please see the [Introduction to Bytecode DSL](docs/bytecode_dsl/BytecodeDSL.md) to get started, or consult the [User guide](docs/bytecode_dsl/UserGuide.md) for more information.
* GR-32682 Added `@Bind.DefaultExpression` annotation. Default expressions allow you to omit an explicit expression when declaring a `@Bind` parameter (the default expression for the parameter's type is used).
* GR-32682 Added `RootNode.findInstrumentableCallNode(...)` that allows resolving the instrumentation location given a call node, frame and bytecode index. This allows to store instrumentable nodes in a side data structure for bytecode interpreters. Also added `TruffleStackTraceElement.getInstrumentableLocation()` and `FrameInstance.getInstrumentableCallNode()` to access the resolved locations. Tools using the Truffle instrumentation framework are encouraged to use these APIs instead for the purpose of accessing node locations.
* GR-32682 The method `Node.reportReplace(...)` is now accessible to subclasses which allows to report replaces without performing a replace. Reporting a replace can be used to invalidate the optimized code of nodes compiled as part of other root nodes.
* GR-32682 Added `RootNode.prepareForInstrumentation(...)` which allows languages to get notified when new tags are materialized in the instrumentation framework. This allows to materialize instrumentable nodes contained in a root node lazily as this method is called prior to any instrumentation.
* GR-32682 Added `Frame.expect{Type}` methods to Truffle frames. These methods allow to speculatively read a tagged value from a frame and receive an `UnexpectedResultException` if the tag does not match.
* GR-32682 Added `Frame.copyTo(...)` method to the frame for efficient copying from one frame to the other.
* GR-32682 Added `AbstractTruffleException.getEncapsulatingSourceSection()` method to the base guest exception method to access the top-most source section of the exception. 
* GR-32682 Added `InstrumentableNode.findProbe()` to specify how an instrumentable node finds its associated probe. This is useful for bytecode interpreters to store the probe nodes in a separate data structure without associated wrapper nodes.
* GR-32682 Added `InstrumentableNode.createProbe(SourceSection)` method, which allows to create eager probe nodes for an instrumentable node. Eager probes do not wait for a probe to be inserted and for example all probes for statements can be inserted in a batch. Eager probes are typically used in combination with overriding the `InstrumentableNode.findProbe()` method.
* GR-32682 Added detection of boxing overloads to support state sharing and better boxing elimination. See `Specialization#rewriteOn` for details. 
    * `TruffleSafepoint#poll(Node)` does not require a non-null location anymore. However, it is still recommended to always pass a location node, if available. 
* GR-57838 Added `InternalResource#unpackResourceFiles(Path, Path, Path, Predicate)` to allow filtering of resources to unpack. 

## Version 24.1.0
* GR-43839 Added optional parameter to TruffleString.ByteIndexOfCodePointSetNode to choose whether the node may calculate the input string's precise code range.
* GR-51253 Extend allowed DynamicObject shape flags from 8 to 16 bits.
* GR-42882 Changed behavior: Java host interop no longer exposes bridge methods.
* GR-51385 Added an instrumentation filter to include available source sections only: `SourceSectionFilter.Builder#sourceSectionAvailableOnly(boolean)`
* GR-51385 Added a debugger filter to suspend in available source sections only: `SuspensionFilter.Builder#sourceSectionAvailableOnly(boolean)`.
* GR-52443 Removed many deprecated `DynamicObject` APIs, deprecated since 22.2 or earlier (`Shape` methods: `addProperty`, `defineProperty`, `removeProperty`, `replaceProperty`, `newInstance`, `createFactory`, `getObjectType`, `changeType`, `getLayout`, `getMutex`, `getParent`, `allocator`, and related interfaces; `Property.set*`, `*Location` methods: `getInternal`, `setInternal`, `set*`, `getType`, and `ObjectLocation`).
* GR-51136 Uninitialized static slots of a `Frame` can now be read, and returns the default value for the access kind. 
* GR-38322 Added `--engine.TraceMissingSafepointPollInterval=N` to show Java stacktraces when there are [missing `TruffleSafepoint.poll()` calls](https://github.com/oracle/graal/blob/master/truffle/docs/Safepoints.md#find-missing-safepoint-polls).
* GR-52644 Deprecated `TruffleLanguage.Registration.needsAllEncodings`, no longer needs to be declared. It is sufficient for a language module to require `org.graalvm.shadowed.jcodings` to enable all string encodings.
* GR-51172 Add `CompilerDirectives.ensureAllocatedHere` to mark an allocation as non-movable. This allows language developers to mark special allocations as non-optimizable to allow better control for allocations potentially throwing OutOfMemoryErrors.
* GR-52799 `DebuggerSession.suspend(Thread thread)` now preserves ongoing stepping strategies.
* GR-52799 Added `SuspendedEvent.isStep()`, `SuspendedEvent.isUnwind()` and `SuspendedEvent.isBreakpointHit()` to allow debugger backends or languages to query reasons for the suspension.
* GR-28103 Deprecated `com.oracle.truffle.api.utilities.JSONHelper` as it is untested, and in its current state does not contain any special logic for dumping AST. JSON printing of AST nodes should be delegated to an external library if necessary. This class will be removed in a future version.
* GR-54085 Added [`MathUtils`](https://www.graalvm.org/truffle/javadoc/com/oracle/truffle/api/utilities/MathUtils.html) API providing additional mathematical functions useful for language implementations, namely: `asinh`, `acosh`, and `atanh`.
* GR-49484 Added `TruffleStackFrameElement.getBytecodeIndex()` to access bytecode indices of a stack frame. Bytecode based languages should consider implementing `RootNode#findBytecodeIndex(Node, Frame)` to resolve the bytecode index.
* GR-49484 Deprecated `RootNode.isCaptureFramesForTrace()`. Implementers should use `RootNode.isCaptureFramesForTrace(boolean)` instead.
* GR-28866 Added `TruffleLanguage.Env.getScopePublic(LanguageInfo)` and `TruffleLanguage.Env.getScopeInternal(LanguageInfo)` to allow languages direct access to other language scopes to implement new polyglot builtins.
* GR-28866 Deprecated `TruffleLanguage.Env.isPolyglotEvalAllowed()`. Replace usages with `TruffleLanguage.Env.isPolyglotEvalAllowed(LanguageInfo)`. Please see javadoc for the updated usage.
* GR-52843 Deprecated `Node.getCost()` and the associated `NodeCost` class without replacement. Truffle DSL no longer generates implementations of this method automatically and will therefore always return `NodeCost.MONOMORPHIC` by default. This is intended to reduce the binary footprint.
* GR-52843 Added the `UnadoptableNode` interface. This is interface should be preferred to overriding `Node.isAdoptable()` if the result is statically known.
* GR-40931 Virtual threads with a polyglot context are now experimentally supported on HotSpot. Experimental because access to caller frames in write or materialize mode is not yet supported.
* GR-40931 Using virtual threads in a native-image will now emulate virtual threads using platform threads until Loom support for Truffle languages in native-image is implemented.
* GR-40931 Added [`TruffleThreadBuilder#virtual()`](https://www.graalvm.org/truffle/javadoc/com/oracle/truffle/api/TruffleThreadBuilder.html#virtual(boolean)) for languages to create virtual threads.
* GR-53454 Added warning in the annotation processor when `@ReportPolymorphism` is used incorrectly.
* GR-54516 The `Future` returned by submitting `ThreadLocalAction` now throws `CancellationException` on `Future#get()` when the future is cancelled, as it should per `Future` interface semantics.
* GR-54516 Synchronous `ThreadLocalAction`s which wait longer than `--engine.SynchronousThreadLocalActionMaxWait` (default 60) seconds for all threads to start executing that action now show a warning and are automatically cancelled to prevent applications to hang.
* GR-49484 Deprecated `RootNode.isCaptureFramesForTrace()`. Implementers should use `RootNode.isCaptureFramesForTrace(Node)` instead.
* GR-52145 Added `InstrumentableNode#findProbe` and `InstrumentableNode.createProbe` to allow customization of probe storage, e.g. eager insertion of probes without wrappers.

## Version 24.0.0

* GR-45863 Yield and resume events added to the instrumentation:
	* `ExecutionEventListener.onYield()` and `ExecutionEventNode.onYield()` is invoked on a yield of the current thread
	* `ExecutionEventListener.onResume()` and `ExecutionEventNode.onResume()` is invoked on a resume of the execution on the current thread after a yield
	* `ProbeNode.onYield()` and `ProbeNode.onResume()`
	* `GenerateWrapper` has new `yieldExceptions()` and `resumeMethodPrefix()` parameters to automatically call the new `onYield()`/`onResume()` methods from wrapper nodes.
	* `RootNode.isSameFrame()` and `TruffleInstrument.Env.isSameFrame()` added to test if two frames are the same, to match the yielded and resumed execution.
* GR-45863 Adopted onYield() and onResume() instrumentation events in the debugger stepping logic.
* [GR-21361] Remove support for legacy `<language-id>.home` system property. Only `org.graalvm.language.<language-id>.home` will be used.
* GR-41302 Added the `--engine.AssertProbes` option, which asserts that enter and return are always called in pairs on ProbeNode, verifies correct behavior of wrapper nodes. Java asserts need to be turned on for this option to have an effect.
* GR-48816 Added new interpreted performance warning to Truffle DSL.
* GR-44706 Relaxed `InteropLibrary` invariant assertions for side-effecting members (i.e. `hasMemberReadSideEffects` or `hasMemberWriteSideEffects`) for `readMember`, `invokeMember`, `writeMember`, and `removeMember`, allowing them to succeed even if `isMemberReadable`, `isMemberInvocable`, `isMemberWritable`, and `isMemberRemovable`, respectively, returned `false` for that member. This avoids spurious assertion failures for accessor and proxy members.
* GR-49386 Added `InteropLibrary#readBuffer(long, byte[], int, int)` to enable bulk reads of buffers into byte arrays.
* [GR-50262] Added the system property `-Dtruffle.UseFallbackRuntime=true`. This property is preferred over the usage of `-Dtruffle.TruffleRuntime=com.oracle.truffle.api.impl.DefaultTruffleRuntime`.


## Version 23.1.0

* GR-45123 Added `GenerateInline#inlineByDefault` to force usage of inlined node variant even when the node has also a cached variant (`@GenerateCached(true)`).
* GR-45036 Improved IGV IR dumping. Dump folders for Truffle now include the compilation tier to differentiate compilations better. Inlined IR graphs are now additionally dumped in separate folders if dump level is >= 2.
* GR-45036 Improved IGV AST dumping. The Truffle AST is now dumped as part of the IR dump folder. The dumped AST tree now shows all inlined ASTS in a single tree. Individual functions can be grouped using the "Cluster nodes" function in IGV (top status bar). Root nodes now display their name e.g. `SLFunctionBody (root add)`. Every AST node now has a property `graalIRNode` that allows to find the corresponding Graal IR constant if there is one. 
* GR-45284 Added Graal debug options `TruffleTrustedNonNullCast` and `TruffleTrustedTypeCast` that allow disabling trusted non-null and type casts in Truffle, respectively. Note that disabling trusted type casts effectively disables non-null casts, too.
* GR-44211 Added `TruffleLanguage.Env#newTruffleThreadBuilder(Runnable)` to create a builder for threads that have access to the appropriate `TruffleContext`. All existing `TruffleLanguage.Env#createThread` methods have been deprecated. On top of what the deprecated methods provided, the builder now allows to specify `beforeEnter` and `afterLeave` callbacks for the created threads.
* GR-44211 Added `TruffleContext#leaveAndEnter(Node, Interrupter, InterruptibleFunction, Object)` to be able to interrupt the function run when the context is not entered. The existing API `TruffleContext#leaveAndEnter(Node, Supplier)` is deprecated.
* GR-44211 Removed the deprecated method `TruffleSafepoint#setBlocked(Node, Interrupter, Interruptible, Object, Runnable, Runnable)`.
* GR-44211 Added `TruffleSafepoint#setBlocked(Node, Interrupter, Interruptible, Object, Runnable, Consumer)`. It replaces the method `TruffleSafepoint#setBlockedWithException(Node, Interrupter, Interruptible, Object, Runnable, Consumer)` that is now deprecated.
* GR-44211 Added `TruffleSafepoint#setBlockedFunction(Node, Interrupter, InterruptibleFunction, Object, Runnable, Consumer)` to be able to return an object from the interruptible functional method.
* GR-44211 Added `TruffleSafepoint#setBlockedThreadInterruptibleFunction(Node, InterruptibleFunction, Object)` as a short-cut method to allow setting the blocked status for methods that throw `InterruptedException` and support interrupting using `Thread#interrupt()`.
* GR-44829 TruffleStrings: added specialized TruffleStringBuilder types for better performance on UTF encodings.
* GR-46146 Added `TruffleLanguage#ContextLocalProvider` and `TruffleInstrument#ContextLocalProvider`, and deprecated `TruffleLanguage.createContextLocal`, `TruffleLanguage.createContextThreadLocal`, `TruffleInstrument.createContextLocal` and `TruffleInstrument.createContextThreadLocal`. Starting with JDK 21, the deprecated methods trigger the new this-escape warning. The replacement API avoids the warning.
* GR-44217 In the past, on a GraalVM JDK, languages or instruments could be provided using `-Dtruffle.class.path.append`, but are now loaded from the application module path. The truffle class path is deprecated and should no longer be used, but remains functional. Languages are not picked up from the application class path, so the language first needs to be [migrated](https://github.com/oracle/graal/blob/master/truffle/docs/ModuleMigration.md). Truffle languages or instruments installed as a GraalVM component in the GraalVM JDK are still loaded in an unnamed module. However, GraalVM components will be deprecated, so languages and instruments should be migrated to the module path.
* GR-46181 `truffle-tck.jar` is not included in GraalVM artifacts anymore. It is still available via Maven.
* GR-46181 `truffle-dsl-processor.jar` is not included in GraalVM artifacts anymore. It is still available via Maven.
* GR-44222 Deprecated several experimental engine options and moved them to use the `compiler` prefix instead of the `engine` prefix. You can search for these options with this regexp: `git grep -P '\bengine\.(EncodedGraphCache|ExcludeAssertions|FirstTierInliningPolicy|FirstTierUseEconomy|InlineAcrossTruffleBoundary|InlineOnly|Inlining|InliningExpansionBudget|InliningInliningBudget|InliningPolicy|InliningRecursionDepth|InliningUseSize|InstrumentBoundaries|InstrumentBoundariesPerInlineSite|InstrumentBranches|InstrumentBranchesPerInlineSite|InstrumentFilter|InstrumentationTableSize|IterativePartialEscape|MaximumGraalGraphSize|MethodExpansionStatistics|NodeExpansionStatistics|NodeSourcePositions|ParsePEGraphsWithAssumptions|TraceInlining|TraceInliningDetails|TraceMethodExpansion|TraceNodeExpansion|TracePerformanceWarnings|TraceStackTraceLimit|TreatPerformanceWarningsAsErrors)\b'`.
* GR-44222 The following deprecated debugging options were removed in this release:
	* `engine.InvalidationReprofileCount`: The option no longer has any effect. Remove the usage to migrate.
	* `engine.ReplaceReprofileCount`: The option no longer has any effect. Remove the usage to migrate.
	* `engine.PerformanceWarningsAreFatal`: Use `engine.CompilationFailureAction=ExitVM` and `compiler.TreatPerformanceWarningsAsErrors=<PerformanceWarningKinds>` instead.
	* `engine.PrintExpansionHistogram`: Superseded by `engine.TraceMethodExpansion`.
	* `engine.ForceFrameLivenessAnalysis`: The option no longer has any effect. Remove the usage to migrate.
	* `engine.CompilationExceptionsArePrinted`: Use `engine.CompilationFailureAction=Print` instead.
	* `engine.CompilationExceptionsAreThrown`: Use `engine.CompilationFailureAction=Throw` instead.
	* `engine.CompilationExceptionsAreFatal`: Use `engine.CompilationFailureAction=ExitVM` instead.
* GR-44420 Added `TruffleLanguage.finalizeThread(Object, Thread)` to allow languages run finalization hooks for initialized threads before the context is disposed.
* GR-45923 Added `EventBinding.tryAttach()` to try to attach a binding, if not disposed or attached already.
* GR-20628 Added atomic byte-array operations to `ByteArraySupport` and subclasses.
* GR-39571 Added `TranscodingErrorHandler` to `TruffleString.SwitchEncodingNode`. 
* GR-46345 Added a support for the lazy unpacking of language and instrument resources necessary for execution. This support replaces the concept of language homes for Maven language and tool deployment. For a language or instrument that requires additional files to execute, it needs to follow these steps:
  * Bundle the necessary files into a jar distribution.
  * Implement the `InternalResource` interface for handling the resource file unpacking.
  * Call the `Env#getInternalResource` when the language or instrument needs the bundled resource files. This method ensures that the requested `InternalResource` is unpacked and provides a directory containing the unpacked files. Since unpacking internal resources can be an expensive operation, the implementation ensures that internal resources are cached.
* GR-44464 Added `TruffleString.ToValidStringNode` for encoding-level string sanitization.

## Version 23.0.0

* GR-38526 Added `TruffleLanguage.Env#isSocketIOAllowed()`. The method returns true if access to network sockets is allowed.
* GR-41634 Added `TruffleLanguage.Env#isFileIOAllowed()`. The method returns true if access to files is allowed.
* Deprecated `TruffleLanguage.Env#isIOAllowed()`. To migrate, use `TruffleLanguage.Env#isFileIOAllowed()`.
* GR-41408 Added `Version.format(String)`, to support formatting the version using a custom format string, e.g. for use in URLs.
* GR-41408 Added `${graalvm-version}` and `${graalvm-website-version}` substitutions for the `website` property of language and instrument registrations.
* GR-41034 Added `TruffleInstrument.Env.getTruffleFile(TruffleContext, ...)` methods to allow reading a truffle file from a specific context without being entered. Deprecated `TruffleInstrument.Env.getTruffleFile(...)` methods that do not take the `TruffleContext`.
* GR-42271 Native image build verifies that the context pre-initialization does not introduce absolute TruffleFiles into the image heap. The check can be disabled using the `-H:-TruffleCheckPreinitializedFiles` native image option.
* GR-41369 The icu4j language initializes charsets while building the native image. Languages depending on the icu4j language can no longer use `--initialize-at-run-time=com.ibm.icu`.
* GR-40274 TruffleStrings: added AsNativeNode and GetStringCompactionLevelNode.
* GR-39189 Added attach methods on the `Instrumenter` class, that take `NearestSectionFilter` as a parameter. The new `NearestSectionFilter` class can be used to instrument or detect nearest locations to a given source line and column. For example, this can be used to implement breakpoints, where the exact line or column is not always precise and the location needs to be updated when new code is loaded.
* GR-39189 Added `InstrumentableNode.findNearestNodeAt(int line, int column, ...)` to find the nearest node to the given source line and column. This is an alternative to the existing method that takes character offset.
* GR-42674 It has been documented that methods `TruffleLanguage.Env#getPublicTruffleFile`, `TruffleLanguage.Env#getInternalTruffleFile`, `TruffleLanguage.Env#getTruffleFileInternal` and `TruffleInstrument.Env#getPublicTruffleFile` can throw `IllegalArgumentException` when the path string cannot be converted to a `Path` or uri preconditions required by the `FileSystem` do not hold.
* GR-31342 Implemented several new features for Truffle DSL and improved its performance:
	* Added an `@GenerateInline` annotation that allows Truffle nodes to be object-inlined automatically. Object-inlined Truffle nodes become singletons and therefore reduce memory footprint. Please see the [tutorial](https://github.com/oracle/graal/blob/master/truffle/docs/DSLNodeObjectInlining.md) for further details.
	* Added an `@GenerateCached` annotation that allows users to control the generation of cached nodes. Use `@GenerateCached(false)` to disable cached node generation when all usages of nodes are object-inlined to save code footprint.
	* Updated Truffle DSL nodes no longer require the node lock during specialization, resulting in improved first execution performance. CAS-style inline cache updates are now used to avoid deadlocks when calling CallTarget.call(...) in guards. Inline caches continue to guarantee no duplicate values and are not affected by race conditions. Language implementations should be aware that the reduced contention may reveal other thread-safety issues in the language.
	* Improved Truffle DSL node memory footprint by merging generated fields for state and exclude bit sets and improving specialization data class generation to consider activation probability. Specializations should be ordered by activation probability for optimal results.
	* Improved memory footprint by automatically inlining cached parameter values of enum types into the state bitset
	* Added `@Cached(neverDefault=true|false)` option to indicate whether the cache initializer will ever return a `null` or primitive default value. Truffle DSL now emits a warning if it is beneficial to set this property. Alternatively, the new `@NeverDefault` annotation may be used on the bound method or variable. The generated code layout can benefit from this information and reduce memory overhead. If never default is set to `true`, then the DSL will now use the default value instead internally as a marker for uninitialized values.
	* `@Shared` cached values may now use primitive values. Also, `@Shared` can now be used for caches contained in specializations with multiple instances. This means that the shared cache will be used across all instances of a specialization.
	* Truffle DSL now generates many more Javadoc comments in the generated code that try to explain the decisions of the code generator. 
	* Added inlined variants for all Truffle profiles in `com.oracle.truffle.api.profiles`. The DSL now emits recommendation warnings when inlined profiles should be used instead of the allocated ones.
	* Truffle DSL now emits many more warnings for recommendations. For example, it emits warnings for inlining opportunities, cached sharing or when a cache initializer should be designated as `@NeverDefault`. To ease migration work, we added several new ways to suppress the warnings temporarily for a Java package. For a list of possible warnings and further usage instructions, see the new [warnings page](https://github.com/oracle/graal/blob/master/truffle/docs/DSLWarnings.md) in the docs.
	* The DSL now produces warnings for specializations with multiple instances but an unspecified limit. The new warning can be resolved by specifying the desired limit (previously, default `"3"` was assumed)
	* Added the capability to unroll specializations with multiple instances. Unrolling in combination with node object inlining may further reduce the memory footprint of a Truffle node. In particular, if all cached states can be encoded into the state bit set of the generated node. See `@Specialization(...unroll=2)` for further details

* GR-31342 Deprecated `ConditionProfile.createBinaryProfile()` and `ConditionProfile.createCountingProfile()`. Use `ConditionProfile.create()` and `CountingConditionProfile.create()` instead.
* GR-31342 Added `ValueProfile.create()` that automatically creates an exact class value profile. This allows its usage in `@Cached` without specifying a cached initializer.
* GR-31342 The node `insert` method is now public instead of protected. This avoids the need to create cumbersome accessor methods when needed in corner-cases.
* GR-43599 Specifying the sharing group in `@Shared` is now optional for cached values. If not specified, the parameter name will be used as sharing group. For example, `@Shared @Cached MyNode sharedNode` will get the sharing group `sharedNode` assigned. It is recommended to use the explicit sharing group still if it improves readability or if the parameter name cannot be changed.
* GR-43492 `LanguageReference#get()` is now always supported inside of `InstrumentableNode#materializeInstrumentableNodes()`.
* GR-43944 Added `HostCompilerDirectives.inInterpreterFastPath()` which allows to mark branches that should only be executed in the interpreter, but also optimized like fast-path code in the host compiler.
* GR-25539 Added `InteropLibrary#fitsInBigInteger()` and `InteropLibrary#asBigInteger()` to access interop values that fit into `java.math.BigInteger` without loss of precision. A warning is produced for objects that export the `isNumber` interop message and don't export the new big integer messages.
* GR-25539 Added `DebugValue#fitsInBigInteger()` and `DebugValue#asBigInteger()`.
* GR-25539 Added `GenerateLibrary.Abstract#ifExportedAsWarning()` to specify a library message to be abstract only if another message is exported. A warning is produced that prompts the user to export the message.
* GR-43903 Usages of `@Specialization(assumptions=...)` that reach a `@Fallback` specialization now produce a suppressible warning. In most situations, such specializations should be migrated to use a regular guard instead. For example, instead of using `@Specialization(assumptions = "assumption")` you might need to be using `@Specialization(guards = "assumption.isValid()")`.
* GR-43903 Added `@Idempotent` and `@NonIdempotent` DSL annotations useful for DSL guard optimizations. Guards that only bind idempotent methods and no dynamic values can always be assumed `true` after they were `true` once on the slow-path. The generated code leverages this information and asserts instead of executes the guard on the fast-path. The DSL now emits warnings with for all guards where specifying the annotations may be beneficial. Note that all guards that do not bind dynamic values are assumed idempotent by default for compatibility reasons.
* GR-43663 Added RootNode#computeSize as a way for languages to specify an approximate size of a RootNode when number of AST nodes cannot be used (e.g. for bytecode interpreters).
* GR-42539 (change of behavior) Unclosed polyglot engines are no longer closed automatically on VM shutdown. They just die with the VM. As a result, `TruffleInstrument#onDispose` is not called for active instruments on unclosed engines in the event of VM shutdown. In case an instrument is supposed to do some specific action before its disposal, e.g. print some kind of summary, it should be done in `TruffleInstrument#onFinalize`.
* GR-42961 Added `TruffleString.ByteIndexOfCodePointSetNode`, which allows fast searching for a given set of codepoints.
* GR-42961 Added `TruffleString.GetCodeRangeImpreciseNode`, which allows querying the currently known code range without triggering a string scan.
* GR-42961 `TruffleString.FromJavaStringNode` no longer eagerly scans strings for their code range. To still get eager scanning of constant strings, use `fromConstant(String)`.
* GR-30473 Added support for sandbox policies. By default, languages and instruments support just the `TRUSTED` sandbox policy.
  * If a language wants to target a more restrictive sandbox policy, it must:
    1. Specify the most strict sandbox policy it satisfies using `TruffleLanguage.Registration#sandbox()`.
    2. For each option, the language must specify the most restrictive sandbox policy in which the option can be used via `Option#sandbox()`. By default, options have a `TRUSTED` sandbox policy.
    3.  If a language needs additional validation, it can use `TruffleLanguage.Env#getSandboxPolicy()` to obtain the current context sandbox policy.
  * If an instrument wants to target a more restrictive sandbox policy, it must:
    1. Specify the most strict sandbox policy it satisfies using `TruffleInstrument.Registration#sandbox()`.
    2. For each option, the instrument must specify the most restrictive sandbox policy in which the option can be used via `Option#sandbox()`. By default, options have a `TRUSTED` sandbox policy.
    3.  If an instrument needs additional validation, it can use `TruffleInstrument.Env#getSandboxPolicy()` to obtain the engine's sandbox policy.
  * Added `TruffleOptionDescriptors` extending `OptionDescriptors` by the ability to provide the option's `SandboxPolicy`.
* GR-43818 Library messages annotated with `@Deprecated` now emit a warning when they are exported. It is now possible to overload a message method by adding, removing a parameter or making the parameter type more generic. Also added `Message.isDeprecated()` to find out whether a message was deprecated at runtime.
* GR-44053 (change of behavior) The default implementation of `InteropLibrary.getExceptionStackTrace()` will now include host stack trace elements if [public host access is allowed](https://www.graalvm.org/sdk/javadoc/org/graalvm/polyglot/HostAccess.Builder.html#allowPublicAccess-boolean-).
* GR-44053 (change of behavior) Truffle stack trace information is now attached to host and internal exceptions via suppressed exceptions. The cause of an exception is never modified anymore.
* GR-44053 (change of behavior) A `StackOverflowError` or `OutOfMemoryError` crossing a Truffle call boundary will not be injected guest stack trace information anymore.
* GR-44723 `Truffle.getRuntime().getName()` and consequently `Engine.getImplementationName()` have been adjusted to return "Oracle GraalVM" instead of "GraalVM EE".
* GR-44211 Added `TruffleLanguage.Env#newTruffleThreadBuilder(Runnable)` to create a builder for threads that have access to the appropriate `TruffleContext`. All existing `TruffleLanguage.Env#createThread` methods have been deprecated. On top of what the deprecated methods provide, the builder allows specifying `beforeEnter` and `afterLeave` callbacks for the created threads. 
* GR-44211 Added `TruffleLanguage.Env#newTruffleThreadBuilder(Runnable)` to create a builder for threads that have access to the appropriate `TruffleContext`. All existing `TruffleLanguage.Env#createThread` methods have been deprecated. On top of what the deprecated methods provided, the builder now allows to specify `beforeEnter` and `afterLeave` callbacks for the created threads. 

## Version 22.3.0

* GR-40069 Added additional methods to the static frame API.
  * Added `copyStatic` to copy a static slot in cases where the underlying type is not known.
  * Added `clearStatic` to clear a static slot in cases where the underlying type is not known.
  * Added `swap...Static` to swap slots of known (primitive or object) or unknown underlying type.
* GR-40103 Potentially breaking: Static frame access is now validated when assertions are enabled. Reading a slot with a different type than written to leads to an `AssertionError`.
* GR-40163 Deprecated `TruffleLanguage.Env.newContextBuilder()` and replaced it with a new method `TruffleLanguage.Env.newInnerContextBuilder(String...)`. The new method does no longer inherit all privileges from the parent context and does no longer initialize the creator context by default. The new method also allows to set the permitted languages for the inner context similarly as in the polyglot embedding API. 
* GR-40163 Changed behavior: Inner contexts do no longer inherit application arguments from the outer context. It is now possible to set application arguments explicitly for inner contexts using `TruffleContext.Builder.arguments(String, String[])`.
* GR-40163 Changed behavior: Inner contexts do no longer use system exit on exit even if the polyglot embedder specified it with `Context.Builder.useSystemExit(boolean)` for the outer context.
* GR-40163 Added new capabilities to `TruffleContext`:
	* Added `TruffleContext.Builder.out(OutputStream)`, `TruffleContext.Builder.err(OutputStream)` and `TruffleContext.Builder.in(InputStream)` to customize streams for inner contexts. 
	* GR-35358 Added `TruffleContext.Builder.forceSharing(Boolean)` to force or deny code sharing for inner contexts.
	* GR-36927 Added `TruffleContext.Builder.option(String, String)` to override language options for inner contexts. This is currently only supported if all access privileges have been granted by the embedder.
	* Added `TruffleContext.Builder.inheritAllAccess(boolean)` which allows to enable access privilege inheritance from the outer context. By default this flag is `false`. 
	* Access privileges can now be individually granted or denied. Note that an inner context still cannot use any of the privileges that have not been granted to the outer context. For example, if the outer context has no access to IO then the inner context won't have access to IO even if the privilege is set for the inner context. The following new methods were added to configure privileges for inner contexts:
		* `TruffleContext.Builder.allowCreateThreads(boolean)` 
		* `TruffleContext.Builder.allowNativeAccess(boolean)` 
		* `TruffleContext.Builder.allowIO(boolean)` 
		* `TruffleContext.Builder.allowHostClassLoading(boolean)` 
		* `TruffleContext.Builder.allowHostLookup(boolean)` 
		* `TruffleContext.Builder.allowCreateProcess(boolean)` 
		* `TruffleContext.Builder.allowPolyglotAccess(boolean)` 
		* `TruffleContext.Builder.allowInheritEnvironmentAccess(boolean)` 
		* `TruffleContext.Builder.allowInnerContextOptions(boolean)` 
* GR-40163 Added `TruffleContext.initializePublic(Node, String)` and `TruffleContext.initializeInternal(Node, String)` to initialize a public or internal language of an inner context.
* GR-39354 TruffleStrings: added ErrorHandling parameter to CreateForwardIteratorNode and CreateBackwardIteratorNode.
* GR-40062 `String.indexOf` methods are no longer considered PE safe and using them will now fail the native-image block list check. Use `TruffleString` instead or put them behind a `@TruffleBoundary`.
* GR-39354 TruffleStrings: added ErrorHandling parameter to ByteLengthOfCodePointNode, CodePointAtIndexNode and CodePointAtByteIndexNode.
* GR-39219 Removed several deprecated APIs:
    * Removed deprecated `FrameSlot` API. The API was deprecated in 22.0.
    * Removed deprecated `CompilerOptions` API. The API was deprecated in 22.1.
    * Removed deprecated `TruffleRuntime.createCallTarget` and `RootNode.setCallTarget` API. The API was deprecated in 22.0.
    * Removed deprecated `TruffleContext.enter` and `TruffleContext.leave` API. The API was deprecated in 20.3.
    * Removed deprecated `MemoryFence` API. The API was deprecated in 22.1.
    * Removed deprecated `TruffleRuntime.getCallerFrame` and `TruffleRuntime.getCurrentFrame` API. The API was deprecated in 22.1.
    * Removed deprecated `@CachedContext` and `@CachedLibrary` API. The API was deprecated in 21.3.
    * Removed deprecated `get()` method from `LanguageContext` and `ContextReference` API. The API was deprecated in 21.3.
    * Removed deprecated equality `ValueProfile` . The API was deprecated in 21.2.
    * Removed deprecated `UnionAssumption`, `AlwaysValidAssumption` and `NeverValidAssumption`. The API was deprecated in 22.1.
* GR-35797 The [SnippetRun#getException()](https://www.graalvm.org/truffle/javadoc/org/graalvm/polyglot/tck/ResultVerifier.SnippetRun.html#getException--) now provides an `IllegalArgumentException` thrown during the snippet execution. The `IllegalArgumentException` is converted to a `PolyglotException` before it is returned.
* Added the `@HostCompilerDirectives.InliningCutoff` annotation that allows to manually tune inlining decisions for host inlining.
* Tuned host inlining heuristic for reduced code size. A new host inlining tuning guide is available in the [docs](https://github.com/oracle/graal/blob/master/truffle/docs/HostCompilation.md#host-inlining)
* GR-35007 (EE-only) The Truffle sandboxing CPU time limits (`sandbox.MaxCPUTime`) are also supported on the native image.
* GR-24927 The Truffle annotation processor now emits an error for methods annotated by a `@TruffleBoundary` annotation and a `Frame` parameter. Previously, the processor only reported an error for `VirtualFrame` parameters. To resolve this, either change the parameter to a `MaterializedFrame` , remove the parameter or remove the `@TruffleBoundary`.
* GR-24927 Truffle DSL now automatically materalizes frames when a `Frame` parameter is used in an uncached instance of a `@Specialization`. For example, if it rewrites itself to an uncached version due to the usage of a `@CachedLibrary`.
* GR-35007 (EE-only) The Truffle sandboxing CPU time limits (`sandbox.MaxCPUTime`) are also supported on the native image.
* GR-28705 Added `TruffleInstrument.Env#createSystemThread` to create a new thread designed to process instrument tasks in the background.
* GR-28705 Added `TruffleLanguage.Env#createSystemThread` to create a new thread designed to process language internal tasks in the background.
* GR-31304 `Debugger.disableStepping()` and `Debugger.restoreStepping()` added to disable/restore stepping on a dedicated thread on a specific code path.
* GR-39415 Experimental options are on by default in the TCK test Context. Added `LanguageProviders.additionalOptions()` which allows TCK providers to set their language's options in the test context (Attempts to set other languages' options will result in an `IllegalArgumentException` while creation the context).
* GR-38163 Introduced [RootNode.getParentFrameDescriptor](https://www.graalvm.org/truffle/javadoc/com/oracle/truffle/api/nodes/RootNode.html#getParentFrameDescriptor) to support identifying lexical scope parents of hot methods and compiling them earlier.

## Version 22.2.0

* GR-33829 Added support on libgraal for caching encoded graphs across Truffle compilations to speedup partial evaluation. The cache is enabled by default and can be enabled/disabled with the `--engine.EncodedGraphCache` option.
* GR-38925 Added `InteropLibrary.hasMetaParents(Object)` and `InteropLibrary.getMetaParents(Object)` that allow lookup of the hierarchy of parents for meta objects (e.g. super class or implemented interface of Java classes).
* GR-36557 Deprecated `--engine.MaximumGraalNodeCount` and introduced `--engine.MaximumGraalGraphSize` to control the maximum graal graph size during partial evaluation.
* GR-37493 Added `@DenyReplace` to deny replacement of final node types. 
* GR-37493 Potentially breaking: Disabled replace of all Truffle DSL generated uncached nodes. If you call `Node.replace()` on an uncached version of a generated node or library it will now fail with an `IllegalArgumentException`. As a rule of thumb, uncached versions of nodes should not ever be stored in `@Child` fields. Instead, they should always be used as singletons.
* GR-37493 Removed long time deprecated API `NodeFieldAccessor` without replacement. Added a some utility methods in `NodeUtil` as a replacement for this API: `NodeUtil.collectFieldNames(Class)`, `NodeUtil.collectNodeChildren(Node)` and `NodeUtil.collectNodeProperties(Node)`.
* GR-37100 Deprecated `BytecodeOSRNode.copyIntoOSRFrame(VirtualFrame, VirtualFrame, int)`, in favor of `BytecodeOSRNode.copyIntoOSRFrame(VirtualFrame, VirtualFrame, int, Object)`.
* GR-36944 Added new static APIs to `com.oracle.truffle.api.frame.Frame`:
    * Added new `Static` option to `com.oracle.truffle.api.frame.FrameSlotKind` for index-based slots. Frame slots using this kind cannot be changed to another kind later on. Static frame slots can only hold either a primitive or an `Object` value, never both at the same time.
    * Added new `get.../set...` methods postfixed by `Static` for exclusively accessing static frame slots.
    * Added new `copy.../clear...` methods postfixed by `Static` for exclusively copying and clearing static frame slots.
    * Static frame slots are intended for situations where the type of a variable in a frame slots is known ahead of time and does not need any type checks (e.g. in statically typed languages).
* GR-36557 Introduced `--engine.InliningUseSize` which changes the code size approximation during inlining to an approximation of the size of the graph rather than just the node count. This option is false by default.
* GR-37310 Add `BytecodeOSRNode.storeParentFrameInArguments` and `BytecodeOSRNode.restoreParentFrameFromArguments` to give languages more control over how frame arguments in bytecode OSR compilations are created.
* GR-35280 Implemented new domain specific inlining phase for Truffle interpreter host compilation. 
    * In native image hosts the new optimizations is applied to all methods annotated with `@BytecodeInterpreterSwitch` and methods which were detected to be used for runtime compilation. 
    * On HotSpot hosts the new optimizations will be applied to methods annotated with `@BytecodeInterpreterSwitch` only.
    * The annotation `@BytecodeInterpreterSwitchBoundary` was deprecated. Boundaries for the compilation are now inferred from directives like `CompilerDirective.transferToInterpreter()` and `@TruffleBoundary` automatically.
    * See the [HostOptimization.md](https://github.com/oracle/graal/blob/master/truffle/docs/HostCompilation.md) for further details.
* GR-38387 Deterministic and declaration order of `InteropLibrary.getMembers()` is now required.
* GR-38110 Added option to use `long` values as offsets for accessing memory through `ByteArraySupport`.
* GR-39029 Fixed issue in `InteropLibrary` that required `asDate` to be implemented whenever `isTime` is exported; correct dependency is on `isDate`.
* GR-38945 Truffle IGV dumping with log level 5 (e.g. `-Dgraal.Dump=Truffle:5`) now dumps the graph after each method that was fully partially evaluated. This enables debugging of problems only visible during partial evaluation.
* GR-34894 Removed deprecated `DynamicObject` APIs:
    * `Shape`: `getKeyList(Pred)`, `getPropertyList(Pred)`, `Pred`, `getObjectType`, `getId`, `isRelated`, `createSeparateShape`, `append`, `reservePrimitiveExtensionArray`, `hasTransitionWithKey`
    * `DynamicObject`: all deprecated constructors and methods (`get`, `set`, `contains`, `define`, `delete`, `size`, `isEmpty`, `setShapeAndGrow`, `setShapeAndResize`, `updateShape`, `copy`)
    * `ShapeListener`
    * `TypedLocation`
    * `Layout.newInstance`, `Layout.createShape`
    * `Property`: `copyWithRelocatable`, `copyWithFlags`, `isSame`, `relocate`, `set`, `setInternal`, `setGeneric`.
    * `IncompatibleLocationException`, `FinalLocationException` constructors
* GR-34894 Deprecated legacy and low-level `DynamicObject` APIs:
    * `Shape`: `Allocator`, `allocator`, `createFactory`, `newInstance`, `defineProperty`, `addProperty`, `changeType`, `getMutex`
    * `ObjectLocation`, `BooleanLocation`, `DoubleLocation`, `IntLocation`, `LongLocation`
    * `Location`: `canSet`, `set`, `setInternal`, `get`, `getInternal`, `incompatibleLocation`, `finalLocation`
    * `Property`: `create`, `get`, `set`, `setSafe`, `setGeneric`.
    * `ObjectType`
    * `DynamicObjectFactory`, `LocationModifier`, `LocationFactory`, `LayoutFactory`
    * `IncompatibleLocationException`, `FinalLocationException`
* GR-34894 Introduced `Location.isPrimitive()`, `Location.getConstantValue()`, and `Shape.makePropertyGetter(Object)`.
* GR-39058 The Static Object Model offers preliminary support for field-based storage also on Native Image. 

## Version 22.1.0

* GR-35924 Context preinitialization in combination with auxiliary engine caching now preinitializes a context for each sharing layer with the common configuration of previously created contexts.
* Added [TruffleStrings](https://github.com/oracle/graal/blob/master/truffle/docs/TruffleStrings.md), a flexible string implementation for all Truffle languages.
* Added a `@GeneratePackagePrivate` annotation to change the visibility of generated nodes to package-private even if the template node is public.
* Changed the default [`Object` target type mapping](https://www.graalvm.org/sdk/javadoc/org/graalvm/polyglot/Value.html#as-java.lang.Class-) for values that have both array elements and members from `Map` to `List`.
* GR-36425 Truffle DSL assumption expressions are now always executed instead of cached if their return value can be proven a partial evaluation constant. For example, if an assumption is read from a field in the declared node or a `@Cached` parameter then the expression can be always executed instead of being cached. This improves memory footprint of the generated code as no fields for the assumption cache needs to be generated. Language implementations are encouraged to check all usages of `@Specialization(assumption=...)` and verify whether they can be expressed as a PE constant. Ensure that all fields accessed in the expression are either final or annotated with `@CompilationFinal` and do not bind any dynamic parameter. Note that the DSL cannot infer PE constantness from method bodies and is therefore limited to field accesses. The resolution works through an arbitrary number of field accesses, e.g. through other Node classes, if they are visible in the expression (e.g. `field1.field2.field3`). 
* Added [TruffleLanguage.Env#createHostAdapter](https://www.graalvm.org/truffle/javadoc/com/oracle/truffle/api/TruffleLanguage.Env.html#createHostAdapter-java.lang.Object:A-) accepting host symbols and host classes as the types to extend, replacing and deprecating the `java.lang.Class`-based version.
* GR-10128 Added the `website` property to the [TruffleLanguage.Registration](https://www.graalvm.org/truffle/javadoc/com/oracle/truffle/api/TruffleLanguage.Registration.html#website--) and [TruffleInstrument.Registration](https://www.graalvm.org/truffle/javadoc/com/oracle/truffle/api/instrumentation/TruffleInstrument.Registration.html#website--) allowing language and instrument developers to specify a URL for a web site with further information about their language/tool.
* GR-10128 Added the `usageSyntax` property to the [Option](https://www.graalvm.org/truffle/javadoc/com/oracle/truffle/api/Option.html#usageSyntax--) allowing developers to specify the syntax their option expects. See the javadoc for more information.
* Added `TruffleSafepoint.setAllowActions` to disable thread local actions temporarily for trusted internal guest code. Currently only allowed during the finalization of a context in `TruffleLanguage.finalizeContext(Object)`.
* Added `FrameDescriptor.getInfo()` and `FrameDescriptor.Builder.info()` to associate a user-defined object with a frame descriptor.
* GR-33851 Dropped Java 8 support.
* Deprecated `MemoryFence`. Please use `VarHandle` directly.
* Deprecated `TruffleSafepoint.setBlocked`, in favor of `TruffleSafepoint.setBlockedWithException`, which allows interception and handling of safepoint-thrown exceptions.
* GR-36525 Deprecated `CompilerOptions`. They had no effect for several releases already. Deprecated for removal.
* GR-22281 Deprecated `TruffleRuntime.getCurrentFrame()` and `TruffleRuntime.getCallerFrame()`. They were encouraging unsafe use of the `FrameInstance` class. Note that a `FrameInstance` instance must not be escaped outside the scope of the `FrameInstanceVisitor.visitFrame` method. Language implementers are encouraged to validate all usages of `TruffleRuntime.iterateFrames(...)`. We plan to enforce this rule in future versions of Truffle.
* GR-22281 Added `TruffleRuntime.iterateFrames(FrameInstanceVisitor visitor, int skipFrames)` that allows to efficiently skip a number of frames before the visitor is invoked. This was added to allow efficient migration of usages from the deprecated `TruffleRuntime.getCallerFrame()` method.
* Removed the deprecated `TruffleException` that was deprecated in the GraalVM 20.3.0. The `AbstractTruffleException` no longer implements `TruffleException`. `AbstractTruffleException` methods inherited from the `TruffleException` have been removed. As part of this removal, the recommendation for languages how to [handle exceptions](https://www.graalvm.org/truffle/javadoc/com/oracle/truffle/api/interop/InteropLibrary.html#isException-java.lang.Object-) has been updated.
* Added methods to [TruffleContext.Builder](https://www.graalvm.org/truffle/javadoc/com/oracle/truffle/api/TruffleContext.Builder.html) that allow throwing custom guest exceptions when the new built context is cancelled, hard-exited, or closed and the corresponding exception is about to reach the outer context. In case the customization is not used and the new context is cancelled, hard-exited, or closed, Truffle newly throws an internal error.
    * Added [TruffleContext.Builder#onCancelled](https://www.graalvm.org/truffle/javadoc/com/oracle/truffle/api/TruffleContext.Builder.html#onCancelled-java.lang.Runnable-) that allows throwing a custom guest exception when the new context is cancelled.
    * Added [TruffleContext.Builder#onExited](https://www.graalvm.org/truffle/javadoc/com/oracle/truffle/api/TruffleContext.Builder.html#onExited-java.util.function.Consumer-) that allows throwing a custom guest exception when the new context is hard-exited.
    * Added [TruffleContext.Builder#onClosed](https://www.graalvm.org/truffle/javadoc/com/oracle/truffle/api/TruffleContext.Builder.html#onClosed-java.lang.Runnable-) that allows throwing a custom guest exception when the new context is closed.
* GR-35093 Deprecated `UnionAssumption`, use arrays of assumptions instead. Deprecated `NeverValidAssumption` and `AlwaysValidAssumption`, use `Assumption.NEVER_VALID` and `Assumption.ALWAYS_VALID` instead. Language implementations should avoid custom `Assumption` subclasses, they lead to performance degradation in the interpreter.
* GR-35093 Added `create()` constructor methods to profiles in `com.oracle.truffle.api.profiles` where appropriate to simplify use with Truffle DSL.

## Version 22.0.0
* Truffle DSL generated code now inherits all annotations on constructor parameters to the static create factory method.
* Added a [Message#getId()](https://www.graalvm.org/truffle/javadoc/com/oracle/truffle/api/library/Message.html#getId--) method returning a unique message id within a library.
* Added a [LibraryFactory#getMessages()](https://www.graalvm.org/truffle/javadoc/com/oracle/truffle/api/library/LibraryFactory.html#getMessages--) method returning a list of messages that the library provides.
*  Changed behavior of `RootNode#getCallTarget()` such that it lazily initializes its call target. This enforces a one-to-one relationship between root nodes and call targets, which avoids several problems, for example, with regard to instrumentation. As a consequence, `RootNode.setCallTarget()` and `TruffleRuntime#createCallTarget()` are deprecated now. Please use `RootNode#getCallTarget()` to access the call target of a root node from now on.
* In `TruffleLanguage.finalizeContext(Object)`, there is a new requirement for leaving all remaining unclosed inner contexts created by the language on all threads where the contexts are still active.
No active inner context is allowed after `TruffleLanguage.finalizeContext(Object)` returns. Not complying with this requirement will result in an internal error. Please note that inactive inner contexts are still closed implicitly by the parent context.
* Added `TruffleContext.closeExited(Node, int)` to hard exit an entered truffle context. See [the documentation](https://github.com/oracle/graal/blob/master/truffle/docs/Exit.md).
* Added `TruffleLanguage.exitContext(Object, ExitMode, int)` to allow languages perform actions before natural/hard context exit. Languages are encouraged to run all their shutdown hooks in exitContext instead of finalizeContext.
* Improved the output format for `engine.TraceCompilation` and `engine.TraceCompilationDetails`. See [Optimizing.md](https://github.com/oracle/graal/blob/master/truffle/docs/Optimizing.md) for details.
* Extended `HostObject` so that it exposes the `length` field and the `clone()` method of Java arrays as interop members. This can be disabled with `HostAccess.Builder.allowArrayAccess(false)`.
* Implicit cast checks are now generated in declaration order where the direct target type is always checked first. Languages implementations are encouraged to optimize their implicit cast declaration order by sorting them starting with the most frequently used type.
* When using the Static Object Model, storage classes can have precise object field types, not just `java.lang.Object`.
* Added `CompilerDirectives.hasNextTier()` to allow language implementations to control profiling in intermediate compilation tiers. In particular, `LoopNode.reportLoopCount()` should also be called in intermediate tiers as part of bytecode interpreters to improve last tier compilation.
* Introduced sharing layers. A sharing layer is a set of language instances that share code within one or more polyglot contexts. In previous versions language instances were shared individually whenever a new language context was created. Instead language instances are now reused for a new context if and only if the entire layer can be shared. A layer can be shared if all initialized languages of a layer support the same context policy and their options are compatible. Please note the following changes on observable language behavior:
    * For any executed Truffle node it can now be assumed that the current language instance will remain constant. This means that the language instance can always be safely stored in the AST even for nodes that are used through the interoperability protocol by other languages. It is still recommend to not store language instances in AST nodes, but use LanguageReferences instead to avoid additional memory footprint.
    * The method LanguageReference.get(Node), if called with an adopted and compilation final node, is now guaranteed to fold to a constant value during compilation.
    * TruffleLanguage.initializeMultipleContexts() is now guaranteed to be called prior to all created contexts of the same language instance. For existing languages this means that any assumption invalidated during initialization of multiple contexts can now become a regular boolean field. This should simplify language implementations as they no longer need to be able to change sharing mode after call targets were already loaded.
    * Language initialization will now fail if new language context is initialized and the language is incompatible to the sharing layer of the current context. For example, if sharing is enabled with a shared language already initialized, any new language with unsupported sharing will now fail to initialize. The recommended solution is to specify all required languages when creating the context in `Context.newBuilder(String...)`. 
    * The method `TruffleLanguage.areOptionsCompatible(OptionValues, OptionValues)` is now also called before the initialization of the first context of a language if sharing is enabled. This allows languages to enable/disable sharing based on a language specific option, and not just  statically. 
    * Language instances are no longer shared for inner contexts if sharing is not enabled for a context, even if the language instance would support sharing in principle. This change was necessary to avoid the need to initialize sharing after the first context was created.
    * More information on code sharing can be found in the [javadoc](https://www.graalvm.org/truffle/javadoc/com/oracle/truffle/api/TruffleLanguage.ContextPolicy.html).
* Added the `--engine.TraceCodeSharing` option that allows to log debug information on code sharing.
* Added the `--engine.ForceCodeSharing` and `--engine.DisableCodeSharing` option that allows to force enable and force disable code sharing. This option is useful for testing to enable or disable sharing across all contexts of a process.
* Removed deprecated in `ArityException`.
* Removed deprecated methods in `ArityException`.
* Removed deprecated object DSL processor that was deprecated for several releases. 
* Removed deprecated encapsulating node accessor methods in `NodeUtil`.
* Removed deprecated method `LoopNode.executeLoop`.
* Removed many deprecated methods in `TruffleLanguage`, `TruffleLanguage.Env` and `TruffleInstrument.Env`. All of which were already deprecated for at least four releases.
* Removed deprecated `GraphPrintVisitor`.

* Added new APIs to `com.oracle.truffle.api.frame.Frame` and `com.oracle.truffle.api.frame.FrameDescriptor`:
    * Added a new "namespace" of index-based slots in `Frame` that is defined during construction of the frame descriptor and cannot be changed afterwards, and that is accessed using `int` indexes instead of `FrameSlot`s.
    * Added a second new "namespace" of slots (called auxiliary slots) in `Frame` that can be added to the frame descriptor dynamically (and which only supports "object" slots).
    * In addition to `get.../set...` methods, the new API also supports `copy` and `swap` of frame slots.
    * The `FrameSlot`-based API methods in `Frame` and `FrameDescriptor` were deprecated.
    * `FrameSlotTypeException` is now an unchecked exception, which simplifies many APIs and removes the need for the `FrameUtil` class.
* Changes to the way frame slots are handled during partial evaluation:
    * Removed the `FrameClearPhase` - now clearing the frame slots in the "clear" intrinsics instead.
    * Added a new `FrameAccessVerificationPhase` that detects improper pairing of frame slot types at merges, inserts deopts and outputs a performance warning: frame slots can now change type freely and will still be optimized by the frame intrinsics optimization, as long as the types are compatible at merges (whereas frame slots used to be restricted to one primitive type in the whole compilation unit).
* Made conversion rules for passing values to native code through the Truffle NFI more lenient.
    * Passing a `double` to a parameter of type `float` is allowed, possibly losing precision.
    * Passing signed integers to parameters of type `uint*` and unsigned integers to parameters of type `sint*` is allowed.

## Version 21.3.0
* Added a `@GenerateWrapper.Ignore` annotation to prevent methods from being instrumented in wrapper classes.
* The native image `TruffleCheckBlackListedMethods` option was deprecated and replaced by the `TruffleCheckBlockListMethods` option.
* Added new [Static Object Model](https://www.graalvm.org/truffle/javadoc/com/oracle/truffle/api/staticobject/package-summary.html) APIs to represent the layout of objects that, once defined, do not change the number and the type of their properties. It is particularly well suited for, but not limited to, the implementation of the object model of static programming languages. For more information, read the [Javadoc](https://www.graalvm.org/truffle/javadoc/com/oracle/truffle/api/staticobject/package-summary.html) and the [tutorial](https://github.com/oracle/graal/blob/master/truffle/docs/StaticObjectModel.md).
* Removed deprecated engine options: `engine.CompilationThreshold` and `engine.InliningTruffleTierOnExpand`
* Added `BytecodeOSRNode` interface to support on-stack replacement (OSR) for bytecode interpreters. OSR can improve start-up performance by switching from interpreted code to compiled code in the middle of execution. It is especially effective for targets with long-running loops, which can get "stuck" running in the interpreter without OSR. Refer to the [Javadoc](https://www.graalvm.org/truffle/javadoc/com/oracle/truffle/api/nodes/BytecodeOSRNode.html) and the [OSR guide](https://github.com/oracle/graal/blob/master/truffle/docs/OnStackReplacement.md) for more details.
* Removed support to read language and instrument registrations from `META-INF/truffle` files. Recompiling the TruffleLanguage or TruffleInstrument using the Truffle annotation processor automatically migrates the language or instrument to the new behavior. Languages are already migrated if they were compiled with a version later or equal than 19.3.
* Added [SourceSectionFilter#includes](http://www.graalvm.org/truffle/javadoc/com/oracle/truffle/api/instrumentation/SourceSectionFilter.html##includes-com.oracle.truffle.api.nodes.RootNode-com.oracle.truffle.api.source.SourceSection-java.util.Set-).
* Added [FrameInstance#getCompilationTier](http://www.graalvm.org/truffle/javadoc/com/oracle/truffle/api/frame/FrameInstance.html#getCompilationTier--) and [FrameInstancel#isCompilationRoot](http://www.graalvm.org/truffle/javadoc/com/oracle/truffle/api/frame/FrameInstance.htmll#isCompilationRoot--)
* Added `InteropLibrary.isValidValue(Object)` and `InteropLibrary.isValidProtocolValue(Object)`.
* Added `TruffleContext.evalPublic(Node, Source)` and `TruffleContext.evalInternal(Node, Source)` that allow to evaluate sources in an inner context and access values of the inner context safely.
* Added `TruffleContext.Builder.initializeCreatorContext(boolean)` that allows to disable initialization of the language that created the inner context.
* Added the ability to share values between contexts. Guest languages can now use values of the polyglot embedding API using host interop. This no longer leads to invalid sharing errors.
* Added `ReflectionLibrary.getUncached` method.
* Removed deprecated `TruffleLanguage.Registration#mimeType()`. Split up MIME types into `TruffleLanguage.Registration#characterMimeTypes()` and `TruffleLanguage.Registration#byteMimeTypes()`.
* Added a new and improved way to access the current language context and language instance of the thread.
    * Language and context references can now be stored in static final fields. See the [javadoc](https://www.graalvm.org/truffle/javadoc/com/oracle/truffle/api/TruffleLanguage.ContextReference.html) for the new intended usage.
    * All thread local lookups have an efficient implementation on HotSpot and SubstrateVM, interpreted and compiled, eliminating the need to ever cache the value in the AST.
    * Using a compilation final node passed as parameter, the context and language value can be constant folded if it is known that only one language or context instance can exist.
    * Deprecated all other means of accessing the current context: `TruffleLanguage.getCurrentContext(Class)`, `RootNode.getCurrentContext(Class)`, `ContextReference.get()`, `Node.lookupContextReference(Class)` and `@CachedContext`.
    * Deprecated all other means of accessing the current language: `TruffleLanguage.getCurrentLanguage(Class)`,  `LanguageReference.get()`, `Node.lookupLanguageReference(Class)` and `@CachedLanguage`.
* Removed deprecated `TruffleLanguage.getContextReference()`.
* Added `--engine.TraceDeoptimizeFrame` to trace frame deoptimizations due to `FrameInstance#getFrame(READ_WRITE|MATERIALIZE)`.
* Added loop condition profiling to `LoopNode`, so the `RepeatingNode` no longer needs to profile or inject the loop count. Language implementations should remove loop condition profiles from their repeating nodes since they are redundant now.
* Added `ThreadLocalAction` constructor that allows to configure recurring thread local actions to be performed repeatedly. This allows to build debug tooling that need to gather information in every safepoint poll of a thread.
* Added `ExecuteTracingSupport` interface that allows tracing the calls to `execute` methods of a `Node`. 
* Changed `--engine.InstrumentExceptionsAreThrown` to true by default and deprecated [EventContext#createError](https://www.graalvm.org/truffle/javadoc/com/oracle/truffle/api/instrumentation/EventContext.html#createError-java.lang.RuntimeException-) without replacement. Instrument exception are now thrown by default and observable by the guest language application.
* `TruffleLanguage.Env#getPublicTruffleFile(URI)` and `TruffleLanguage.Env#getInternalTruffleFile(URI)` have been fixed to behave as specified and throw `UnsupportedOperationException` instead of `FileSystemNotFoundException`.
* Added `LibraryFactory.getMessages()` to allow to enumerate all messages of a library.
* Added `Engine.newBuilder(String...)` that also allows to restrict the permitted languages of an engine. The permitted languages of an engine are inherited by all created contexts.

## Version 21.2.0
* Added `TypeDescriptor.subtract(TypeDescriptor)` creating a new `TypeDescriptor` by removing the given type from a union or intersection type.
* Added `CompilerDirectives.blackhole(value)` which can be helpful for benchmarking.
* Added `TruffleLanguage#Env.registerOnDispose(Closeable)` registering `Closeable`s for automatic close on context dispose.
* Added `RootNode#countsTowardsStackTraceLimit()`, replacing `RootNode#isInternal()` as the criterion that determines whether a frame with the given root node counts towards the stack trace limit.
* Added `engine.UsePreInitializedContext` option which can be used to disable usage of pre-initialized context.
* Added `MemoryFence`: provides methods for fine-grained control of memory ordering.
* `ValueProfile.createEqualityProfile()` was deprecated without replacement. `Object.equals(Object)` cannot safely be used on compiled code paths. Use the Truffle Specialization DSL instead to implement caches with equality semantics. Making `Object.equals(Object)` reachable as runtime compiled method will mark too many equals implementations reachable for runtime compilation in a native image.
* Methods annotated with `@Fallback`  of the Truffle specialization DSL now support `@Cached`, `@CachedContext`, `@CachedLanguage`, `@Bind` and dispatched `@CachedLibrary` parameters.
* Deprecated and added methods to support expected arity ranges in `ArityException` instances. Note that the replacement methods now include more strict validations.
* `DebugValue` methods `hashCode()` and `equals()` provide result of the interop `identityHashCode` and `isIdentical` calls on the corresponding guest objects, respectively.
* Enabled by default the traversing compilation queue with dynamic thresholds, see `--engine.TraversingCompilationQueue`, `--engine.DynamicCompilationThresholds`, `--engine.DynamicCompilerThresholdsMinScale`, `--engine.DynamicCompilerThresholdsMinNormalLoad` and `--engine.DynamicCompilerThresholdsMaxNormalLoad`.
* Added `LoopConditionProfile#create()` as an alias of `createCountingProfile()` so it can be used like `@Cached LoopConditionProfile loopProfile`.
* Enabled by default the traversing compilation queue with dynamic thresholds. See [the documentation](https://github.com/oracle/graal/blob/master/truffle/docs/TraversingCompilationQueue.md) for more information.
* Changed behavior of parameterized `Function<Object, Object>` conversion such that an `Object[]` argument is passed through to the guest function as a single array argument. Both raw `Function` and `Function<Object[], Object>` treat an `Object[]` as an array of arguments, like before.
* Added `TruffleContext.pause()` and `TruffleContext.resume(Future<Void>)` to pause and resume execution for a truffle context, respectively.
* Added `DebuggerSession.createPrimitiveValue()` to create a `DebugValue` from a primitive value. Use it instead of `DebugValue.set(primitiveValue)` which is now deprecated.
* Added support for iterators and hash maps to `DebugValue`. The added methods wraps the respective methods of `InteropLibrary`.
* Added support for Truffle libraries to be prepared for AOT. See `ExportLibrary.useForAOT` or the `AOTTutorial` java class for further details.
* The Specialization DSL now generates code to throw an `AssertionError` if a `@Shared` and `@Cached` parameter returns a non-null value and is used in a guard. The `null` state is reserved for the uninitialized state.
* Changed `TruffleLanguage.disposeContext`. In case the underlying polyglot context is being cancelled, `TruffleLanguage.disposeContext` is called even if `TruffleLanguage.finalizeContext` throws a TruffleException or a ThreadDeath exception.

## Version 21.1.0
* Added methods into `Instrumenter` that create bindings to be attached later on. Added `EventBinding.attach()` method.
* Added `TruffleContext.isCancelling()` to check whether a truffle context is being cancelled.
* Added `TruffleInstrument.Env.calculateContextHeapSize(TruffleContext, long, AtomicBoolean)` to calculate the heap size retained by a a context.
* Added `ContextsListener.onLanguageContextCreate`, `ContextsListener.onLanguageContextCreateFailed`, `ContextsListener.onLanguageContextInitialize`, and `ContextsListener.onLanguageContextInitializeFailed`  to allow instruments to listen to language context creation start events, language context creation failure events, language context initialization start events, and language context initialization failure events, respectively.
* Added `CompilerDirectives.isExact(Object, Class)` to check whether a value is of an exact type. This method should be used instead of the `value != null && value.getClass() == exactClass` pattern.
* Added `Frame.clear(FrameSlot)`. This allows the compiler to reason about the liveness of local variables. Languages are recommended to use it when applicable.
* Added `@GenerateAOT` to support preparation for AOT specializing nodes. Read the [AOT tutorial](https://github.com/oracle/graal/blob/master/truffle/docs/AOT.md) to get started with Truffle and AOT compilation.
* Profiles now can be disabled using `Profile.disable()` and reset using `Profile.reset()`.
* Added `--engine.CompileAOTOnCreate` option to trigger AOT compilation on call target create.
* Added new messages to `InteropLibrary` for interacting with buffer-like objects:
    * Added `hasBufferElements(Object)` that returns  `true` if this object supports buffer messages.
    * Added `isBufferWritable(Object)` that returns `true` if this object supports writing buffer elements.
    * Added `getBufferSize(Object)` to return the size of this buffer.
    * Added `readBufferByte(Object, long)`, `readBufferShort(Object, ByteOrder, long)`, `readBufferInt(Object, ByteOrder, long)`, `readBufferLong(Object, ByteOrder, long)`, `readBufferFloat(Object, ByteOrder, long)`  and `readBufferDouble(Object, ByteOrder, long)` to read a primitive from this buffer at the given index.
    * Added `writeBufferByte(Object, long, byte)`, `writeBufferShort(Object, ByteOrder, long, short)`, `writeBufferInt(Object, ByteOrder, long, int)`, `writeBufferLong(Object, ByteOrder, long, long)`, `writeBufferFloat(Object, ByteOrder, long, float)`  and `writeBufferDouble(Object, ByteOrder, long, double)` to write a primitive in this buffer at the given index (supported only if `isBufferWritable(Object)` returns `true`).
* Added `Shape.getLayoutClass()` as a replacement for `Shape.getLayout().getType()`. Returns the DynamicObject subclass provided to `Shape.Builder.layout`.
* Changed the default value of `--engine.MultiTier` from `false` to `true`. This should significantly improve the warmup time of Truffle interpreters.
* The native image build fails if a method known as not suitable for partial evaluation is reachable for runtime compilation. The check can be disabled by the `-H:-TruffleCheckBlackListedMethods` native image option.
* Added `ExactMath.truncate(float)` and `ExactMath.truncate(double)` methods to remove the decimal part (round toward zero) of a float or of a double respectively. These methods are intrinsified.
* Added `SuspendedEvent.prepareUnwindFrame(DebugStackFrame, Object)` to support forced early return values from a debugger.
* Added `DebugScope.convertRawValue(Class<? extends TruffleLanguage<?>>, Object)` to enable wrapping a raw guest language object into a DebugValue.
* Added new messages to the `InteropLibrary` to support iterables and iterators:
	* Added `hasIterator(Object)` that allows to specify that the receiver is an iterable.
    * Added `getIterator(Object)` to return the iterator for an iterable receiver.
    * Added `isIterator(Object)` that allows to specify that the receiver is an iterator.
    * Added `hasIteratorNextElement(Object)`  that allows to specify that the iterator receiver has element(s) to return by calling the `getIteratorNextElement(Object)` method.
    * Added `getIteratorNextElement(Object)` to return the current iterator element.
* Added `TruffleContext.leaveAndEnter(Node, Supplier)` to wait for another thread without triggering multithreading.
* Removed deprecated `TruffleLanguage.Env.getTruffleFile(String)`, `TruffleLanguage.Env.getTruffleFile(URI)` methods.
* Deprecated CompilationThreshold for preferred LastTierCompilationThreshold and SingleTierCompilationThreshold.
* Added new features to the DSL `@NodeChild` annotation:
    * Added `implicit` and `implicitCreate` attributes to allow implicit creation of child nodes by the parent factory method.
    * Added `allowUncached` and `uncached` attributes to allow using `@NodeChild` with `@GenerateUncached`.
* Added `TruffleLanguage.Env#getTruffleFileInternal(String, Predicate<TruffleFile>)` and `TruffleLanguage.Env#getTruffleFileInternal(URI, Predicate<TruffleFile>)` methods performing the guest language standard libraries check using a supplied predicate. These methods have a better performance compared to the `TruffleLanguage.Env#getInternalTruffleFile(String)` and `TruffleLanguage.Env#getInternalTruffleFile(URI)` as the guest language standard libraries check is performed only for files in the language home when IO is not enabled by the Context.
* Added `TruffleLanguage.Env.getLogger(String)` and `TruffleLanguage.Env.getLogger(Class<?>)` creating a context-bound logger. The returned `TruffleLogger` always uses a logging handler and options from Env's context and does not depend on being entered on any thread.
* Added new messages to the `InteropLibrary` to support hash maps:
	* Added `hasHashEntries(Object)` that allows to specify that the receiver provides hash entries.
	* Added `getHashSize(Object)` to return hash entries count.
	* Added `isHashEntryReadable(Object, Object)` that allows to specify that mapping for the given key exists and is readable.
	* Added `readHashValue(Object, Object)` to read the value for the specified key.
	* Added `readHashValueOrDefault(Object, Object, Object)` to read the value for the specified key or to return the default value when the mapping for the specified key does not exist.
	* Added `isHashEntryModifiable(Object, Object)` that allows to specify that mapping for the specified key exists and is writable.
	* Added `isHashEntryInsertable(Object, Object)` that allows to specify that mapping for the specified key does not exist and is writable.
	* Added `isHashEntryWritable(Object, Object)` that allows to specify that mapping is either modifiable or insertable.
	* Added `writeHashEntry(Object, Object, Object)` associating the specified value with the specified key.
	* Added `isHashEntryRemovable(Object, Object)` that allows to specify that mapping for the specified key exists and is removable.
	* Added `removeHashEntry(Object, Object)` removing the mapping for a given key.
	* Added `isHashEntryExisting(Object, Object)` that allows to specify that that mapping for a given key is existing.
	* Added `getHashEntriesIterator(Object)` to return the hash entries iterator.
    * Added `getHashKeysIterator(Object)` to return the hash keys iterator.
    * Added `getHashValuesIterator(Object)` to return the hash values iterator.
* Added `TypeDescriptor.HASH` and `TypeDescriptor.hash(TypeDescriptor, TypeDescriptor)` representing hash map types in the TCK.
* Added support for Truffle safepoints and thread local actions. See `TruffleSafepoint` and `ThreadLocalAction`. There is also a [tutorial](https://github.com/oracle/graal/blob/master/truffle/docs/Safepoints.md) that explains how to adopt and use in language or tool implementations.
* Make the Truffle NFI more modular.
    * Provide option `--language:nfi=none` for disabling native access via the Truffle NFI in native-image even if the NFI is included in the image (e.g. as dependency of another language).
    * Moved `trufflenfi.h` header from the JDK root include directory into the NFI language home (`languages/nfi/include`).

## Version 21.0.0
* If an `AbstractTruffleException` is thrown from the `ContextLocalFactory`, `ContextThreadLocalFactory` or event listener, which is called during the context enter, the exception interop messages are executed without a context being entered. The event listeners called during the context enter are:
    * `ThreadsActivationListener.onEnterThread(TruffleContext)`
    * `ThreadsListener.onThreadInitialized(TruffleContext, Thread)`
    * `TruffleInstrument.onCreate(Env)`
    * `TruffleLanguage.isThreadAccessAllowed(Thread, boolean)`
    * `TruffleLanguage.initializeMultiThreading(Object)`
    * `TruffleLanguage.initializeThread(Object, Thread)`
* Added `HostCompilerDirectives` for directives that guide the host compilations of Truffle interpreters.
    * `HostCompilerDirectives.BytecodeInterpreterSwitch` - to denote methods that contain the instruction-dispatch switch in bytecode interpreters
    * `HostCompilerDirectives.BytecodeInterpreterSwitchBoundary` - to denote methods that do not need to be inlined into the bytecode interpreter switch
* Truffle DSL generated nodes are no longer limited to 64 state bits. Use these state bits responsibly.
* Added support for explicitly selecting a host method overload using the signature in the form of comma-separated fully qualified parameter type names enclosed by parentheses (e.g. `methodName(f.q.TypeName,java.lang.String,int,int[])`).
* Changed the default value of `--engine.MultiTier` from `false` to `true`. This should significantly improve the warmup time of Truffle interpreters.
* Deprecated and added methods to support expected arity ranges in `ArityException` instances. Note that the replacement methods now include more strict validations.


## Version 20.3.0
* Added `RepeatingNode.initialLoopStatus` and `RepeatingNode.shouldContinue` to allow defining a custom loop continuation condition.
* Added new specialization utility to print detailed statistics about specialization instances and execution count. See [Specialization Statistics Tutorial](https://github.com/oracle/graal/blob/master/truffle/docs/SpecializationHistogram.md) for details on how to use it.
* Added new specialization compilation mode that ignores "fast path" specializations and generates calls only to "slow path" specializations. This mode is intended for testing purposes to increase tests coverage. See [Specialization testing documentation](https://github.com/oracle/graal/blob/master/truffle/docs/SpecializationTesting.md) for more details.
* Added [TruffleFile.readSymbolicLink](https://www.graalvm.org/truffle/javadoc/com/oracle/truffle/api/TruffleFile.html#readSymbolicLink--) method to read the symbolic link target.
* Added [ReportPolymorphism.Megamorphic](http://www.graalvm.org/truffle/javadoc/com/oracle/truffle/api/dsl/ReportPolymorphism.Megamorphic.html) annotation for expressing the "report only megamorphic specializations" use case when reporting polymorphism.
* Added new flags to inspect expansion during partial evaluation: `--engine.TraceMethodExpansion=truffleTier`, `--engine.TraceNodeExpansion=truffleTier`, `--engine.MethodExpansionStatistics=truffleTier` and `--engine.NodeExpansionStatistics=truffleTier`. Language implementations are encouraged to run with these flags enabled and investigate their output for unexpected results. See [Optimizing.md](https://github.com/oracle/graal/blob/master/truffle/docs/Optimizing.md) for details.
* Enabled by default the elastic allocation of Truffle compiler threads depending on the number of available processors, in both JVM and native modes. The old behavior, 1 or 2 compiler threads, can be explicitly enabled with `--engine.CompilerThreads=0`.
* Added `ThreadsActivationListener` to listen to thread enter and leave events in instruments.
* Added `TruffleInstrument.Env.getOptions(TruffleContext)` to retrieve context specific options for an instrument and `TruffleInstrument.getContextOptions()` to describe them. This is useful if an instrument wants to be configured per context. 
* Added `TruffleContext.isClosed()` to check whether a  truffle context is already closed. This is useful for instruments.
* Added `TruffleContext.closeCancelled` and `TruffleContext.closeResourceExhausted`  to allow instruments and language that create inner contexts to cancel the execution of a context.
* Added `TruffleContext.isActive` in addition to `TruffleContext.isEntered` and improved their documentation to indicate the difference.
* Added `ContextsListener.onContextResetLimit` to allow instruments to listen to context limit reset events from the polyglot API.
* All instances of `TruffleContext` accessible from instruments can now be closed by the instrument. Previously this was only possible for creators of the TruffleContext instance.
* Added the ability to create context and context thread locals in languages and instruments. See [ContextLocal](https://www.graalvm.org/truffle/javadoc/com/oracle/truffle/api/ContextLocal.html) and [ContextThreadLocal](https://www.graalvm.org/truffle/javadoc/com/oracle/truffle/api/ContextThreadLocal.html) for details.
* Removed the hard "maximum node count" splitting limit controlled by `TruffleSplittingMaxNumberOfSplitNodes` as well as the option itself.
* Removed polymorphism reporting from `DynamicObjectLibrary`. If the language wants to report polymorphism for a property access, it should do so manually using a cached specialization.
* The `iterations` for `LoopNode.reportLoopCount(source, iterations)` must now be >= 0.
* Added [NodeLibrary](https://www.graalvm.org/truffle/javadoc/com/oracle/truffle/api/interop/NodeLibrary.html), which provides guest language information associated with a particular Node location, local scope mainly and [TruffleLanguage.getScope](https://www.graalvm.org/truffle/javadoc/com/oracle/truffle/api/TruffleLanguage.html#getScope-C-) and [TruffleInstrument.Env.getScope](https://www.graalvm.org/truffle/javadoc/com/oracle/truffle/api/instrumentation/TruffleInstrument.Env.html#getScope-com.oracle.truffle.api.nodes.LanguageInfo-), which provides top scope object of a guest language.
* Deprecated com.oracle.truffle.api.Scope class and methods in TruffleLanguage and TruffleInstrument.Env, which provide the scope information through that class.
* Added scope information into InteropLibrary: [InteropLibrary.isScope](https://www.graalvm.org/truffle/javadoc/com/oracle/truffle/api/interop/InteropLibrary.html#isScope-java.lang.Object-), [InteropLibrary.hasScopeParent](https://www.graalvm.org/truffle/javadoc/com/oracle/truffle/api/interop/InteropLibrary.html#hasScopeParent-java.lang.Object-) and [InteropLibrary.getScopeParent](https://www.graalvm.org/truffle/javadoc/com/oracle/truffle/api/interop/InteropLibrary.html#getScopeParent-java.lang.Object-)
* Added utility method to find an instrumentable parent node [InstrumentableNode.findInstrumentableParent](https://www.graalvm.org/truffle/javadoc/com/oracle/truffle/api/instrumentation/InstrumentableNode.html#findInstrumentableParent-com.oracle.truffle.api.nodes.Node-).
* Deprecated `DebugScope.getArguments()` without replacement. This API was added without use-case.
* Added the [RootNode.isTrivial](https://www.graalvm.org/truffle/javadoc/com/oracle/truffle/api/nodes/RootNode.html#isTrivial) method, for specifying root nodes that are always more efficient to inline than not to.
* Added [ByteArraySupport](https://www.graalvm.org/truffle/javadoc/com/oracle/truffle/api/memory/ByteArraySupport.html): a helper class providing safe multi-byte primitive type accesses from byte arrays.
* Added a new base class for Truffle exceptions, see [AbstractTruffleException](https://www.graalvm.org/truffle/javadoc/com/oracle/truffle/api/exception/AbstractTruffleException.html). The original `TruffleException` has been deprecated. Added new interop messages for exception handling replacing the deprecated `TruffleException` methods.
* Added new messages to `InteropLibrary` related to exception handling:
    * Added `getExceptionType(Object)` that allows to specify the type of an exception, e.g. PARSE_ERROR. 
    * Added `isExceptionIncompleteSource(Object)` allows to specify whether the parse error contained unclosed brackets.
    * Added `getExceptionExitStatus(Object)` allows to specify the exit status of an exception of type EXIT.
    * Added `hasExceptionCause(Object)` and `getExceptionCause(Object)` to return the cause of this error
    * Added `hasExceptionStackTrace(Object)` and `getExceptionStackTrace(Object)` to return the guest stack this of this error. 
    * Added `hasExceptionMessage(Object)` and `getExceptionMessage(Object)` to provide an error message of the error.
    * Added `hasExecutableName(Object)` and `getExecutableName(Object)` to provide a method name similar to what was provided in `RootNode.getName()` but for executable objects.
    * Added `hasDeclaringMetaObject(Object)` and `getDeclaringMetaObject(Object)` to provide the meta object of the function. 
* Language implementations are recommended to perform the following steps to upgrade their exception implementation:
    * Convert non-internal guest language exceptions to `AbstractTruffleException`, internal errors should be refactored to no longer implement `TruffleException`.
    * Export new interop messages directly on the `AbstractTruffleException` subclass if necessary. Consider exporting `getExceptionType(Object)`, `getExceptionExitStatus(Object)` and `isExceptionIncompleteSource(Object)`. For other interop messages the default implementation should be sufficient for most use-cases. Consider using `@ExportLibrary(delegateTo=...)` to forward to a guest object stored inside of the exception.
    * Rewrite interop capable guest language try-catch nodes to the new interop pattern for handling exceptions. See `InteropLibrary#isException(Object)` for more information. 
    * Implement the new method `RootNode.translateStackTraceElement` which allows guest languages to transform stack trace elements to accessible guest objects for other languages.
    * Consider making executable interop objects of the guest language implement `InteropLibrary.hasExecutableName(Object)` and `InteropLibrary.hasDeclaringMetaObject(Object)`.
    * Make exception printing in the guest language use `InteropLibrary.getExceptionMessage(Object)`, `InteropLibrary.getExceptionCause(Object)` and `InteropLibrary.getExceptionStackTrace(Object)` for foreign exceptions to print them in the style of the language.
    * Make all exports of `InteropLibrary.throwException(Object)` throw an instance of `AbstractTruffleException`. This contract will be enforced in future versions when `TruffleException` will be removed.
    * Attention: Since [AbstractTruffleException](https://www.graalvm.org/truffle/javadoc/com/oracle/truffle/api/exception/AbstractTruffleException.html) is an abstract base class, not an interface, the exceptions the Truffle NFI throws do not extend UnsatisfiedLinkError anymore. This is an incompatible change for guest languages that relied on the exact exception class. The recommended fix is to catch AbstractTruffleException instead of UnsatisfiedLinkError.
* Added [TruffleInstrument.Env.getEnteredContext](https://www.graalvm.org/truffle/javadoc/com/oracle/truffle/api/instrumentation/TruffleInstrument.Env.html#getEnteredContext--) returning the entered `TruffleContext`.
* Added [DebuggerSession.setShowHostStackFrames](https://www.graalvm.org/truffle/javadoc/com/oracle/truffle/api/debug/DebuggerSession.html#setShowHostStackFrames-boolean-) and host `DebugStackFrame` and `DebugStackTraceElement`. This is useful for debugging of applications that use host interop.
* All Truffle Graal runtime options (-Dgraal.) which were deprecated in GraalVM 20.1 are removed. The Truffle runtime options are no longer specified as Graal options (-Dgraal.). The Graal options must be replaced by corresponding engine options specified using [polyglot API](https://www.graalvm.org/truffle/javadoc/org/graalvm/polyglot/Engine.Builder.html#option-java.lang.String-java.lang.String-).
* Deprecated the `com.oracle.truffle.api.object.dsl` API without replacement. The migration path is to use `DynamicObject` subclasses with the `com.oracle.truffle.api.object` API.
* A node parameter now needs to be provided to TruffleContext.enter() and TruffleContext.leave(Object). The overloads without node parameter are deprecated. This is useful to allow the runtime to compile the enter and leave code better if a node is passed as argument. 
* Added [DebuggerSession.suspendHere](https://www.graalvm.org/truffle/javadoc/com/oracle/truffle/api/debug/DebuggerSession.html#suspendHere-com.oracle.truffle.api.nodes.Node-) to suspend immediately at the current location of the current execution thread.
* Added [RootNode.prepareForAOT](https://www.graalvm.org/truffle/javadoc/com/oracle/truffle/api/nodes/RootNode.html#prepareForAOT) that allows to initialize root nodes for compilation that were not yet executed.
* Removed deprecation for `RootNode.getLanguage(Class<?>)`, it is still useful to efficiently access the associated language of a root node.
* Block node partial compilation is no longer eagerly triggered but only when the `--engine.MaximumGraalNodeCount` limit was reached once for a call target.
* Lifted the restriction that the dynamic type of a `DynamicObject` needs to be an instance of `ObjectType`, allowing any non-null object. Deprecated `Shape.getObjectType()` that has been replaced by `Shape.getDynamicType()`.
* Added [TruffleLanguage.Env.createHostAdapterClass](https://www.graalvm.org/truffle/javadoc/com/oracle/truffle/api/TruffleLanguage.Env.html#createHostAdapterClass-java.lang.Class:A-) to allow extending a host class and/or interfaces with a guest object via a generated host adapter class (JVM only).
* Deprecated the old truffle-node-count based inlining heuristic and related options (namely InliningNodeBudget and LanguageAgnosticInlining).
* Added `@GenerateLibrary.pushEncapsulatingNode()` that allows to configure whether encapsulating nodes are pushed or popped.

## Version 20.2.0
* Added new internal engine option `ShowInternalStackFrames` to show internal frames specific to the language implementation in stack traces.
* Added new identity APIs to `InteropLibrary`:
    * `hasIdentity(Object receiver)` to find out whether an object specifies identity
	* `isIdentical(Object receiver, Object other, InteropLibrary otherLib)` to compare the identity of two object
	* `isIdenticalOrUndefined(Object receiver, Object other)` export to specify the identity of an object.
	* `identityHashCode(Object receiver)` useful to implement maps that depend on identity.
* Added `TriState` utility class represents three states TRUE, FALSE and UNDEFINED.
* Added `InteropLibrary.getUncached()` and `InteropLibrary.getUncached(Object)` short-cut methods for convenience.
* Enabled by default the new inlining heuristic in which inlining budgets are based on Graal IR node counts and not Truffle Node counts.
* Added `ConditionProfile#create()` as an alias of `createBinaryProfile()` so it can be used like `@Cached ConditionProfile myProfile`. 
* Improved `AssumedValue` utility class: Code that reads the value but can not constant fold it does not need to deopt when the value changes.
* A `TruffleFile` for an empty path is no more resolved to the current working directory.
* Added [`SourceBuilder.canonicalizePath(boolean)`](https://www.graalvm.org/truffle/javadoc/com/oracle/truffle/api/source/Source.SourceBuilder.html) to control whether the `Source#getPath()` should be canonicalized.
* Deprecated and renamed `TruffleFile.getMimeType` to [TruffleFile.detectMimeType](https://www.graalvm.org/truffle/javadoc/com/oracle/truffle/api/TruffleFile.html#detectMimeType--). The new method no longer throws `IOException` but returns `null` instead.
* The languages are responsible for stopping and joining the stopped `Thread`s in the [TruffleLanguage.finalizeContext](https://www.graalvm.org/truffle/javadoc/com/oracle/truffle/api/TruffleLanguage.html#finalizeContext-C-).
* Added Truffle DSL `@Bind` annotation to common out expression for use in guards and specialization methods.
* Added the ability to disable adoption for DSL cached expressions with type node using `@Cached(value ="...", weak = true)`.
* Added an option not to adopt the parameter annotated by @Cached, using `@Cached(value ="...", adopt = false)`.
* Added `TruffleWeakReference` utility to be used on partial evaluated code paths instead of the default JDK `WeakReference`.
* Removed deprecated API in `com.oracle.truffle.api.source.Source`. The APIs were deprecated in 19.0.
* Added `CompilerDirectives.shouldNotReachHere()` as a short-cut for languages to indicate that a path should not be reachable neither in compiled nor interpreted code paths.
* All subclasses of `InteropException` do no longer provide a Java stack trace. They are intended to be thrown, immediately caught by the caller and not re-thrown. As a result they can now be allocated on compiled code paths and do no longer require a `@TruffleBoundary` or `transferToInterpreterAndInvalidate()` before use. Languages are encouraged to remove `@TruffleBoundary` annotations or leading `transferToInterpreterAndInvalidate()` method calls before interop exceptions are thrown. 
* All `InteropException` subclasses now offer a new `create` factory method to provide a cause. This cause should only be used if user provided guest application code caused the problem.
* The use of `InteropException.initCause` is now deprecated for performance reasons. Instead pass the cause when the `InteropException` is constructed. The method `initCause` will throw `UnsupportedOperationException` in future versions. Please validate all calls to `Throwable.initCause` for language or tool implementation code.
* Added [TruffleFile.isSameFile](https://www.graalvm.org/truffle/javadoc/com/oracle/truffle/api/TruffleFile.html#isSameFile-com.oracle.truffle.api.TruffleFile-java.nio.file.LinkOption...-) method to test if two `TruffleFile`s refer to the same physical file.
* Added new `EncapsulatingNodeReference` class to lookup read and write the current encapsulating node. Deprecated encapsulating node methods in `NodeUtil`.
* Added support for subclassing `DynamicObject` so that guest languages can directly base their object class hierarchy on it, add fields, and use `@ExportLibrary` on subclasses. Guest language object classes should implement `TruffleObject`.
* Added new [DynamicObjectLibrary](https://www.graalvm.org/truffle/javadoc/com/oracle/truffle/api/object/DynamicObjectLibrary.html) API for accessing and mutating properties and the shape of `DynamicObject` instances. This is the recommended API from now on. Other, low-level property access APIs will be deprecated and removed in a future release.

## Version 20.1.0
* Added `@GenerateLibrary(dynamicDispatchEnabled = false)` that allows to disable dynamic dispatch semantics for a library. The default is `true`.
* Added ability to load external default exports for libraries using a service provider. See `GenerateLibrary(defaultExportLookupEnabled = true)`.
* The use of `@NodeField` is now permitted in combination with `@GenerateUncached`, but it throws UnsupportedOperationException when it is used.
* It is now possible to specify a setter with `@NodeField`. The generated field then will be mutable.
* Removed deprecated interoperability APIs that were deprecated in 19.0.0. 
* Removed deprecated instrumentation APIs that were deprecated in 0.33
* The `PerformanceWarningsAreFatal` and `TracePerformanceWarnings` engine options take a comma separated list of performance warning types. Allowed warning types are `call` to enable virtual call warnings, `instanceof` to enable virtual instance of warnings and `store` to enables virtual store warnings. There are also `all` and `none` types to enable (disable) all performance warnings.
* Added [DebugValue#getRawValue()](https://www.graalvm.org/truffle/javadoc/com/oracle/truffle/api/debug/DebugValue.html) for raw guest language object lookup from same language.
* Added [DebugStackFrame#getRawNode()](https://www.graalvm.org/truffle/javadoc/com/oracle/truffle/api/debug/DebugStackFrame.html) for root node lookup from same language.
* Added [DebugException#getRawException()](https://www.graalvm.org/truffle/javadoc/com/oracle/truffle/api/debug/DebugException.html) for raw guest language exception lookup from same language.
* Added [DebugStackFrame#getRawFrame()](https://www.graalvm.org/truffle/javadoc/com/oracle/truffle/api/debug/DebugStackFrame.html) for underlying frame lookup from same language.
* Added `TruffleInstrument.Env.getPolyglotBindings()` that replaces now deprecated `TruffleInstrument.Env.getExportedSymbols()`.
* Added `@ExportLibrary(transitionLimit="3")` that allows the accepts condition of exported libraries to transition from true to false for a library created for a receiver instance. This is for example useful to export messages for array strategies. 
* Added `CompilationFailureAction` engine option which deprecates `CompilationExceptionsArePrinted `, `CompilationExceptionsAreThrown`, `CompilationExceptionsAreFatal` and `PerformanceWarningsAreFatal` options.
* Added `TreatPerformanceWarningsAsErrors` engine option which deprecates the `PerformanceWarningsAreFatal` option. To replace the `PerformanceWarningsAreFatal` option use the `TreatPerformanceWarningsAsErrors` with `CompilationFailureAction` set to `ExitVM`.
* Added `bailout` into performance warning kinds used by `TracePerformanceWarnings`, `PerformanceWarningsAreFatal` and `CompilationExceptionsAreFatal` options.
* Added [Option.deprecationMessage](https://www.graalvm.org/truffle/javadoc/com/oracle/truffle/api/Option.html#deprecationMessage--) to set the option deprecation reason.
* `engine.Mode` is now a supported option and no longer experimental.
* Added new meta-data APIs to `InteropLibrary`:
	* `has/getLanguage(Object receiver)` to access the original language of an object.
	* `has/getSourceLocation(Object receiver)` to access the source location of an object (e.g. of function or classes).
	* `toDisplayString(Object receiver, boolean allowsSideEffect)` to produce a human readable string.
	* `has/getMetaObject(Object receiver)` to access the meta-object of an object.
	* `isMetaObject(Object receiver)` to find out whether an object is a meta-object (e.g. Java class)
	* `getMetaQualifiedName(Object receiver)` to get the qualified name of the meta-object
	* `getMetaSimpleName(Object receiver)` to get the simple name of a the meta-object
	* `isMetaInstance(Object receiver, Object instance)` to check whether an object is an instance of a meta-object.
* Added `TruffleLanguage.getLanguageView` that allows to wrap values to add language specific information for primitive and foreign values.
* Added `TruffleLanguage.getScopedView` that allows to wrap values to add scoping and visibility to language values.
* Added `TruffleInstrument.Env.getScopedView` and `TruffleInstrument.Env.getLanguageView` to access language and scoped views from instruments.
* Added `TruffleInstrument.Env.getLanguageInfo` to convert language classes to `LanguageInfo`.
* Deprecated `TruffleLanguage.findMetaObject`, `TruffleLanguage.findSourceLocation`, `TruffleLanguage.toString` and `TruffleLanguage.isObjectOfLanguage`. Use the new interop APIs and language views as replacement.
* Added support for the value conversions of [DebugValue](https://www.graalvm.org/truffle/javadoc/com/oracle/truffle/api/debug/DebugValue.html) that provide the same functionality as value conversions on [Value](https://www.graalvm.org/sdk/javadoc/org/graalvm/polyglot/Value.html).
* Added [DebugValue#toDisplayString](https://www.graalvm.org/truffle/javadoc/com/oracle/truffle/api/debug/DebugValue.html#toDisplayString--) to convert the value to a language-specific string representation.
* Deprecated `DebugValue#as`, other conversion methods should be used instead.
* Clarify [InteropLibrary](https://www.graalvm.org/truffle/javadoc/com/oracle/truffle/api/interop/InteropLibrary.html) javadoc documentation of message exceptions. [UnsupportedMessageException](https://www.graalvm.org/truffle/javadoc/com/oracle/truffle/api/interop/UnsupportedMessageException.html) is thrown when the operation is never supported for the given receiver type. In other cases [UnknownIdentifierException](https://www.graalvm.org/truffle/javadoc/com/oracle/truffle/api/interop/UnknownIdentifierException.html) or [InvalidArrayIndexException](https://www.graalvm.org/truffle/javadoc/com/oracle/truffle/api/interop/InvalidArrayIndexException.html) are thrown.
* Added [TruffleLanguage.Env.initializeLanguage](https://www.graalvm.org/truffle/javadoc/com/oracle/truffle/api/TruffleLanguage.Env.html#initializeLanguage-com.oracle.truffle.api.nodes.LanguageInfo-) method to force language initialization.
* Values of `NAME` properties of [ReadVariableTag](https://www.graalvm.org/truffle/javadoc/com/oracle/truffle/api/instrumentation/StandardTags.ReadVariableTag.html#NAME) and [WriteVariableTag](https://www.graalvm.org/truffle/javadoc/com/oracle/truffle/api/instrumentation/StandardTags.WriteVariableTag.html#NAME) extended to allow an object or an array of objects with name and source location.
* Added support for asynchronous stack traces: [TruffleLanguage.Env.getAsynchronousStackDepth()](https://www.graalvm.org/truffle/javadoc/com/oracle/truffle/api/TruffleLanguage.Env.html#getAsynchronousStackDepth--), [RootNode.findAsynchronousFrames()](https://www.graalvm.org/truffle/javadoc/com/oracle/truffle/api/nodes/RootNode.html#findAsynchronousFrames-com.oracle.truffle.api.frame.Frame-), [TruffleInstrument.Env.setAsynchronousStackDepth()](https://www.graalvm.org/truffle/javadoc/com/oracle/truffle/api/instrumentation/TruffleInstrument.Env.html#setAsynchronousStackDepth-int-), [TruffleStackTrace.getAsynchronousStackTrace()](https://www.graalvm.org/truffle/javadoc/com/oracle/truffle/api/TruffleStackTrace.html#getAsynchronousStackTrace-com.oracle.truffle.api.CallTarget-com.oracle.truffle.api.frame.Frame-), [DebuggerSession.setAsynchronousStackDepth()](https://www.graalvm.org/truffle/javadoc/com/oracle/truffle/api/debug/DebuggerSession.html#setAsynchronousStackDepth-int-), [SuspendedEvent.getAsynchronousStacks()](https://www.graalvm.org/truffle/javadoc/com/oracle/truffle/api/debug/SuspendedEvent.html#getAsynchronousStacks--), [DebugException.getDebugAsynchronousStacks()](https://www.graalvm.org/truffle/javadoc/com/oracle/truffle/api/debug/DebugException.html#getDebugAsynchronousStacks--).

## Version 20.0.0
* Add [Layout#dispatch()](https://www.graalvm.org/truffle/javadoc/com/oracle/truffle/api/object/dsl/Layout.html#dispatch--) to be able to generate override of `ObjectType#dispatch()` method in the generated inner \*Type class.
* Deprecated engine options engine.InvalidationReprofileCount and engine.ReplaceReprofileCount. They no longer have any effect. There is no longer reprofiling after compilation. 
* Added [DebuggerSession.{suspend(), suspendAll,resume()}](https://www.graalvm.org/truffle/javadoc/com/oracle/truffle/api/debug/DebuggerSession.html) to allow suspending and resuming threads.
* Add new loop explosion mode [LoopExplosionKind#FULL_UNROLL_UNTIL_RETURN](https://www.graalvm.org/truffle/javadoc/com/oracle/truffle/api/nodes/ExplodeLoop.LoopExplosionKind.html#FULL_UNROLL_UNTIL_RETURN), which can be used to duplicate loop exits during unrolling until function returns.
* The default [LoopExplosionKind](https://www.graalvm.org/truffle/javadoc/com/oracle/truffle/api/nodes/ExplodeLoop.LoopExplosionKind.html) for `@ExplodeLoop` changed from `FULL_UNROLL` to `FULL_UNROLL_UNTIL_RETURN`, which we believe is more intuitive. We recommend reviewing your usages of `@ExplodeLoop`, especially those with `return`, `break` and `try/catch` in the loop body as those might duplicate more code than before.
* The `TruffleCheckNeverPartOfCompilation` option when building a native image is now enabled by default, ensuring `neverPartOfCompilation()` is not reachable for runtime compilation. Use `CompilerDirectives.bailout()` if you want to test when a compilation fails, otherwise avoid `neverPartOfCompilation()` in code reachable for runtime compilation (e.g., by using `@TruffleBoundary`).
* The `DirectoryStream` created by a relative `TruffleFile` passes relative `TruffleFile`s into the `FileVisitor`, even when an explicit [current working directory was set](https://www.graalvm.org/truffle/javadoc/com/oracle/truffle/api/TruffleLanguage.Env.html#setCurrentWorkingDirectory-com.oracle.truffle.api.TruffleFile-).
* Added `DebuggerTester.startExecute()` that allows to execute an arbitrary sequence of commands on the background thread.
* Time specification in `InteropLibrary` relaxed to allow a fixed timezone when no date is present.
* `TruffleLogger.getLogger` throws an `IllegalArgumentException` when given `id` is not a valid language or instrument id.
* [Node#getEncapsulatingSourceSection()](https://www.graalvm.org/truffle/javadoc/com/oracle/truffle/api/nodes/Node.html#getEncapsulatingSourceSection--) is no longer a fast-path method, because `getSourceSection()` is not fast-path.
* The algorithm used to generate a unique [URI](https://www.graalvm.org/truffle/javadoc/com/oracle/truffle/api/source/Source.html#getURI--) for a `Source` built without an `URI` was changed to SHA-256.
* Added [ExportLibrary.delegateTo](https://www.graalvm.org/truffle/javadoc/com/oracle/truffle/api/library/ExportLibrary.html#delegateTo--) attribute that allows to delegate all messages of a library to value of a final delegate field. This can be used in combination with `ReflectionLibrary` to improve the ability to build wrappers.
* `ReadVariableTag` and `WriteVariableTag` added to [StandardTags](https://www.graalvm.org/truffle/javadoc/com/oracle/truffle/api/instrumentation/StandardTags.html).

* Truffle TCK now checks that instrumentable nodes are not used in the context of a Library.
* Getter to check whether [TruffleContext](https://www.graalvm.org/truffle/javadoc/com/oracle/truffle/api/TruffleContext.html#isEntered--) is activated or not.
* All Truffle Graal runtime options (-Dgraal.) will be deprecated with 20.1. The Truffle runtime options are no longer specified as Graal options (-Dgraal.). The Graal options must be replaced by corresponding engine options specified using [polyglot API](https://www.graalvm.org/truffle/javadoc/org/graalvm/polyglot/Engine.Builder.html#option-java.lang.String-java.lang.String-). The `TRUFFLE_STRICT_OPTION_DEPRECATION` environment variable can be used to detect usages of deprecated Graal options. When the `TRUFFLE_STRICT_OPTION_DEPRECATION` is set to `true` and the deprecated Graal option is used the Truffle runtime throws an exception listing the used deprecated options and corresponding replacements.


## Version 19.3.0
* Added ability to obtain an [Internal Truffle File](https://www.graalvm.org/truffle/javadoc/com/oracle/truffle/api/TruffleLanguage.Env.html#getInternalTruffleFile-java.lang.String-). The internal file is located in the language home directories and it's readable even when IO is not allowed by the Context.
* Deprecated `TruffleLanguage.Env.getTruffleFile` use [getInternalTruffleFile](https://www.graalvm.org/truffle/javadoc/com/oracle/truffle/api/TruffleLanguage.Env.html#getInternalTruffleFile-java.lang.String-) for language standard library files located in language home or [getPublicTruffleFile](https://www.graalvm.org/truffle/javadoc/com/oracle/truffle/api/TruffleLanguage.Env.html#getPublicTruffleFile-java.lang.String-) for user files.
* Added primitive specializations to `CompilerAsserts.partialEvaluationConstant()`.
* Added the new `execute` method to `LoopNode`, which allows loops to return values.
* Added support for temporary [files](https://www.graalvm.org/truffle/javadoc/com/oracle/truffle/api/TruffleLanguage.Env.html#createTempFile-com.oracle.truffle.api.TruffleFile-java.lang.String-java.lang.String-java.nio.file.attribute.FileAttribute...-) and [directories](https://www.graalvm.org/truffle/javadoc/com/oracle/truffle/api/TruffleLanguage.Env.html#createTempDirectory-com.oracle.truffle.api.TruffleFile-java.lang.String-java.nio.file.attribute.FileAttribute...-).
* Threads created by the embedder may now be collected by the GC before they can be [disposed](https://www.graalvm.org/truffle/javadoc/com/oracle/truffle/api/TruffleLanguage.html#disposeThread-C-java.lang.Thread-). If languages hold onto thread objects exposed via `initializeThread` they now need to do so with `WeakReference` to avoid leaking thread instances.
* Support boolean literals in DSL expressions used in [@Specialization](https://www.graalvm.org/truffle/javadoc/com/oracle/truffle/api/dsl/Specialization) and [@Cached](https://www.graalvm.org/truffle/javadoc/com/oracle/truffle/api/dsl/Cached) fields.
* Added standard [block node](https://www.graalvm.org/truffle/javadoc/com/oracle/truffle/api/nodes/BlockNode.html) for language implementations. Using the block node allows the optimizing runtime to split big blocks into multiple compilation units. This optimization may be enabled using `--engine.PartialBlockCompilation` (on by default) and configured using `--engine.PartialBlockCompilationSize` (default 3000).
* Added new experimental inlining heuristic in which inlining budgets are based on Graal IR node counts and not Truffle Node counts. Enable with `-Dgraal.TruffleLanguageAgnosticInlining=true`.
* Deprecated `DynamicObject#isEmpty()`, `DynamicObject#size()`; use `Shape#getPropertyCount()` instead.
* Deprecated `Shape#getPropertyList(Pred)`, `Shape#getKeyList(Pred)`, `Shape#hasTransitionWithKey(Object)`, `Shape.Allocator#locationForValue(Object, EnumSet)` without replacement.
* Added [Scope.Builder#rootInstance(Object)](https://www.graalvm.org/truffle/javadoc/com/oracle/truffle/api/Scope.Builder.html#rootInstance-java.lang.Object-), [Scope#getRootInstance()](https://www.graalvm.org/truffle/javadoc/com/oracle/truffle/api/Scope.html#getRootInstance--) and [DebugScope#getRootInstance()](https://www.graalvm.org/truffle/javadoc/com/oracle/truffle/api/debug/DebugScope.html#getRootInstance--) to provide an instance of guest language representation of the root node (e.g. a guest language function).
* Debugger breakpoints can be restricted to a particular root instance via [Breakpoint.Builder#rootInstance(DebugValue)](https://www.graalvm.org/truffle/javadoc/com/oracle/truffle/api/debug/Breakpoint.Builder.html#rootInstance-com.oracle.truffle.api.debug.DebugValue-) and found later on via [DebugValue#getRootInstanceBreakpoints()](https://www.graalvm.org/truffle/javadoc/com/oracle/truffle/api/debug/DebugValue.html#getRootInstanceBreakpoints--).
* Deprecated `TruffleLanguage.getContextReference()` as this method is inefficient in many situations. The most efficient context lookup can be achieved knowing the current AST in which it is used by calling `Node.lookupContextReference(Class)`.
* Truffle languages and instruments no longer create `META-INF/truffle` files, but generate service implementations for [TruffleLanguage.Provider](https://www.graalvm.org/truffle/javadoc/com/oracle/truffle/api/TruffleLanguage.Provider.html) and [TruffleInstrument.Provider](https://www.graalvm.org/truffle/javadoc/com/oracle/truffle/api/instrumentation/TruffleInstrument.Provider.html) automatically. Recompiling the TruffleLanguage using the Truffle annotation processor automatically migrates the language.
* The Truffle DSL processor jar no longer requires the Truffle API or Graal SDK as a dependency. 
* Added interop messages for guest language exception objects: [InteropLibrary#isException(Object)](https://www.graalvm.org/truffle/javadoc/com/oracle/truffle/api/interop/InteropLibrary.html#isException-java.lang.Object-) and [InteropLibrary#throwException(Object)](https://www.graalvm.org/truffle/javadoc/com/oracle/truffle/api/interop/InteropLibrary.html#throwException-java.lang.Object-).
* [TruffleLanguage.patchContext](https://www.graalvm.org/truffle/javadoc/com/oracle/truffle/api/TruffleLanguage.html#patchContext-C-com.oracle.truffle.api.TruffleLanguage.Env-) is invoked for all languages whose contexts were created during context pre-initialization. Originally the `patchContext`  was invoked only for languages with initialized contexts.

## Version 19.2.0
* Added sub-process output (error output) [redirection into OutputStream](https://www.graalvm.org/truffle/javadoc/org/graalvm/polyglot/io/ProcessHandler.Redirect.html#stream-java.io.OutputStream-).
* Added `RootNode.getQualifiedName()` for a better distinction when printing stack traces. Languages are encouraged to implement it, in case it differs from the root name.
* Added methods to identify date, time, timezone, instant and duration values in `InteropLibrary` and TCK `TypeDescriptor`.
* Added ability to read the default time zone from the language Environment with `Env.getTimeZone()`.
* Deprecated `Env.parse` and added replacement APIs `Env.parseInternal` and `Env.parsePublic`. The new API requires to differentiate between parse calls that were invoked by the guest language user and those which are part of the internal language semantics. The separation avoids accidentally exposing access to internal languages. 
* Deprecated `Env.getLanguages()` and added replacement APIs `Env.getInternalLanguages()` and `Env.getPublicLanguages()`. 
* Added [Source.newBuilder(Source)](https://www.graalvm.org/truffle/javadoc/com/oracle/truffle/api/source/Source.html#newBuilder-com.oracle.truffle.api.source.Source-) that inherits Source properties from an existing Source.
* Added [RootBodyTag](https://www.graalvm.org/truffle/javadoc/com/oracle/truffle/api/instrumentation/StandardTags.RootBodyTag.html).

## Version 19.1.0
* `@GenerateUncached` is now inherited by subclasses.
* `NodeFactory` now supports `getUncachedInstance` that returns the uncached singleton.  
* Introduced Truffle process sandboxing. Added a [TruffleLanguage.Env.newProcessBuilder](https://www.graalvm.org/truffle/javadoc/com/oracle/truffle/api/TruffleLanguage.Env.html#newProcessBuilder-java.lang.String...-) method creating a new [TruffleProcessBuilder](https://www.graalvm.org/truffle/javadoc/com/oracle/truffle/api/io/TruffleProcessBuilder.html) to configure and start a new sub-process.
* Added support for reading environment variables, use [TruffleLanguage.Env.getEnvironment](https://www.graalvm.org/truffle/javadoc/com/oracle/truffle/api/TruffleLanguage.Env.html#getEnvironment--) to obtain process environment variables.
* `NodeFactory` now supports `getUncachedInstance` that returns the uncached singleton. 
* `@GenerateUncached` can now be used in combination with `@NodeChild` if execute signatures for all arguments are present.
* Removed deprecated automatic registration of the language class as a service.
* The [LanguageProvider](https://www.graalvm.org/truffle/javadoc/org/graalvm/polyglot/tck/LanguageProvider.html#createIdentityFunctionSnippet-org.graalvm.polyglot.Context-) can override the default verification of the TCK `IdentityFunctionTest`.
* Removed deprecated and misspelled method `TruffleStackTrace#getStacktrace`.
* Removed deprecated methods`TruffleStackTraceElement#getStackTrace` and `TruffleStackTraceElement#fillIn` (use methods of `TruffleStackTrace` instead).
* `SlowPathException#fillInStackTrace` is now `final`.
* Added an ability to read a [path separator](https://www.graalvm.org/truffle/javadoc/com/oracle/truffle/api/TruffleLanguage.Env.html#getPathSeparator--) used to separate filenames in a path list.
* `@TruffleBoundary` methods that throw but are not annotated with `@TruffleBoundary(transferToInterpreterOnException=false)` will now transfer to the interpreter only once per `CallTarget` (compilation root).
* Added [TruffleFile.setAttribute](https://www.graalvm.org/truffle/javadoc/com/oracle/truffle/api/TruffleFile.html#setAttribute-com.oracle.truffle.api.TruffleFile.AttributeDescriptor-T-java.nio.file.LinkOption...-) to allow languages to set file attributes.

## Version 19.0.0
* Renamed version 1.0.0 to 19.0.0

## Version 1.0.0 RC15
* This version includes a major revision of the Truffle Interoperability APIs. Most existing APIs for Truffle Interoperability were deprecated. The compatibility layer may cause significant performance reduction for interoperability calls.
	* Please see the [Interop Migration Guide](https://github.com/oracle/graal/blob/master/truffle/docs/InteropMigration.md) for an overview and individual `@deprecated` javadoc tags for guidance.
	* Deprecated classes `ForeignAccess`, `Message`, `MessageResolution`, `Resolve` and `KeyInfo`. 
	* The following methods got deprecated:
		* `InteropException.raise`, with libraries there should be no need to convert checked exceptions to runtime exceptions.
		* `TruffleObject.getForeignAccess()`.
	* Introduced new classes: `InteropLibrary` and `InvalidArrayIndexException`.
	* Added `ObjectType.dispatch` to configure the dynamic dispatch and deprecated `ObjectType.getForeignAccessFactory`.
* Added Truffle Library API that allows language implementations to use polymorphic dispatch for receiver types with support for implementation specific caching/profiling with support for uncached dispatch. 
	* Please see the [Truffle Library Tutorial](https://github.com/oracle/graal/blob/master/truffle/docs/TruffleLibraries.md) for further details.
	* Introduced new package: `com.oracle.truffle.api.library`.
* Added `@GenerateUncached` to allow the generation of uncached Truffle DSL nodes accessible via the new static generated method`getUncached()`.
	* Set the default value for @Cached to `"create()"`. This allows `@Cached` to be used without attribute.
	* Added `@Cached(uncached="")` to specify the expression to use for the uncached node.
	* Added `@Cached(allowUncached=true)` to allow the cached expression to be reused as uncached expression. Only necessary if the cached expression is not trivial or there is no `getUncached()` static method in the node.
	* Added `@Cached#parameters` to allow to share the parameter specification for the cached and uncached version of a node.
	* Added `getUncached()` method to the following classes:
        - BranchProfile 
        - ByteValueProfile
        - ConditionProfile
        - DoubleValueProfile
        - FloatValueProfile
        - IntValueProfile 
        - LongValueProfile
        - LoopConditionProfile
        - PrimitiveValueProfile
        - ValueProfile
        - IndirectCallNode
* Truffle DSL can now properly handle checked exceptions in execute methods and specializations.
* Truffle DSL now guarantees to adopt nodes before they are executed in guards. Previously, nodes used in guards were only adopted for their second cached invocation.
* Added `@Cached.Shared` to allow sharing of cached values between specialization and exported Truffle Library methods.
* Added `Node.isAdoptable()` that allows `Node.getParent()` to always remain `null` even if the node is adopted by a parent. This allows to share nodes statically and avoid the memory leak for the parent reference.
* Added `NodeUtil.getCurrentEncapsulatingNode` to access the current encapsulating node in nodes that are not adoptable.
* Added the `Assumption.isValidAssumption` method that allows for simpler checking of assumptions in generated code. 
* Added Truffle DSL option `-Dtruffle.dsl.ignoreCompilerWarnings=true|false`, to ignore Truffle DSL compiler warnings. This is useful and recommended to be used for downstream testing.
* Added `@CachedContext` and `@CachedLanguage` for convenient language and context lookup in specializations or exported methods.
* Added `Node.lookupContextReference(Class)` and `Node.lookupLanguageReference(Class)` that allows for a more convenient lookup.
* Deprecated `RootNode.getLanguage(Class)`, the new language references should be used instead.
* Added `TruffleFile` aware file type detector
    - Added [TruffleFile.FileTypeDetector SPI](https://www.graalvm.org/truffle/javadoc/com/oracle/truffle/api/TruffleFile.FileTypeDetector.html) to detect a file MIME type and a file encoding. A language registering `FileTypeDetector` has to support all the MIME types recognized by the registered detector.
    - Added [TruffleFile.getMimeType method](https://www.graalvm.org/truffle/javadoc/com/oracle/truffle/api/TruffleFile.html#getMimeType--) to obtain a `TruffleFile` MIME type.
    - Added a possibility to set an [encoding in SourceBuilder](https://www.graalvm.org/truffle/javadoc/com/oracle/truffle/api/source/Source.SourceBuilder.html#encoding-java.nio.charset.Charset-)
    - The [Source builders](https://www.graalvm.org/truffle/javadoc/com/oracle/truffle/api/source/Source.html) are sandboxed for files and file URLs.
    - Removed usage of NIO `FileTypeDetector` for MIME type detection, language implementations have to migrate to `TruffleFile.FileTypeDetector`.
* TruffleFile's paths from image building time are translated in image execution time into new paths using Context's FileSystem. The absolute paths pointing to files in language homes in image generation time are resolved using image execution time language homes.
* Added [Env.isPolylgotAccessAllowed()](https://www.graalvm.org/truffle/javadoc/com/oracle/truffle/api/TruffleLanguage.Env.html#isPolyglotAccessAllowed--) to check whether polyglot access (e.g. access to polyglot builtins) is allowed.
* The methods `Env.getPolyglotBindings()` and `Env.importSymbol` and `Env.exportSymbol` now throw a `SecurityException` if polyglot access not allowed.
* Added `DebugValue.isNull()` to check for null values, `DebugValue.execute()` to be able to execute values and `DebugValue.asString()` to get the String from String values.
* Added the [TruffleFile.getAttribute](https://www.graalvm.org/truffle/javadoc/com/oracle/truffle/api/TruffleFile.html#getAttribute-com.oracle.truffle.api.TruffleFile.AttributeDescriptor-java.nio.file.LinkOption...-) method to read a single file's attribute and [TruffleFile.getAttributes] (https://www.graalvm.org/truffle/javadoc/com/oracle/truffle/api/TruffleFile.html#getAttributes-java.util.Collection-java.nio.file.LinkOption...-) method to read file's attributes as a bulk operation.

## Version 1.0.0 RC14
* Removed some deprecated elements:
    - EventBinding.getFilter
    - TruffleLanguage ParsingRequest.getFrame and ParsingRequest.getLocation
    - LoopCountReceiver
    - EventContext.parseInContext
    - NativeLibraryDescriptor.getBindings
    - Instrumenter.attachFactory and Instrumenter.attachListener
    - SuppressFBWarnings
    - TruffleBoundary.throwsControlFlowException
    - DebuggerTester.startEval
    - ExactMath.exact methods
    - TruffleInstrument.toString
    - TruffleInstrument.findMetaObject
    - TruffleInstrument.findSourceLocation
    - constructor of JSONStringBuilder
    - constructor of JSONHelper
    - constructor of CompilerDirectives
    - constructor of ExactMath
    - constructor of Truffle
    - constructor of NodeUtil
    - TruffleException.isTimeout
    - TruffleGraphBuilderPlugins.registerUnsafeLoadStorePlugins
    - TypedObject
    - Node.getLanguage
    - TVMCI.findLanguageClass
    - ExecutionContext and RootNode.getExecutionContext
    - FrameAccess.NONE
    - RootNode.setCalltarget
    - DirectCallNode.call and IndirectCallNode.call
    - FrameInstance.getFrame
    - Node.getAtomicLock
    - ExplodeLoop.merge
    - AcceptMessage
    - RootNode.reportLoopCount
    - GraalTruffleRuntime.getQueuedCallTargets
    - PrimitiveValueProfile.exactCompare
    - BranchProfile.isVisited
    - DebugStackFrame.iterator and DebugStackFrame.getValue
* The [@Option](http://www.graalvm.org/truffle/javadoc/com/oracle/truffle/api/Option.html) annotation can now specify the [stability](https://www.graalvm.org/truffle/javadoc/org/graalvm/options/OptionStability.html) of an option.
* Fixed the case of the method [`TruffleStackTrace.getStacktrace`](https://www.graalvm.org/truffle/javadoc/com/oracle/truffle/api/TruffleStackTrace.html#getStacktrace-java.lang.Throwable-) to `TruffleStackTrace.getStackTrace`.
* Added a getter for [name separator](https://www.graalvm.org/truffle/javadoc/com/oracle/truffle/api/TruffleLanguage.Env.html#getFileNameSeparator--) used by `TruffleFile`'s paths.
* Added support for receiver object in a frame's Scope: [Scope.Builder receiver(String, Object)](https://www.graalvm.org/truffle/javadoc/com/oracle/truffle/api/Scope.Builder.html#receiver-java.lang.String-java.lang.Object-), [Scope.getReceiver()](https://www.graalvm.org/truffle/javadoc/com/oracle/truffle/api/Scope.html#getReceiver--), [Scope.getReceiverName()](https://www.graalvm.org/truffle/javadoc/com/oracle/truffle/api/Scope.html#getReceiverName--) and [DebugScope.getReceiver()](https://www.graalvm.org/truffle/javadoc/com/oracle/truffle/api/debug/DebugScope.html#getReceiver--).
* Added [engine bound TruffleLogger for instruments](file:///Users/tom/Projects/graal/tzezula/graal/truffle/javadoc/com/oracle/truffle/api/instrumentation/TruffleInstrument.Env.html#getLogger-java.lang.String-). The engine bound logger can be used by threads executing without any context.

## Version 1.0.0 RC13
* Added [Debugger.getSessionCount()](https://www.graalvm.org/truffle/javadoc/com/oracle/truffle/api/debug/Debugger.html#getSessionCount--) to return the number of active debugger sessions.
* The [TruffleFile.getName()](https://www.graalvm.org/truffle/javadoc/com/oracle/truffle/api/TruffleFile.html#getName--) returns `null` for root directory.
* `TruffleLanguage` can [register additional services](https://www.graalvm.org/truffle/javadoc/com/oracle/truffle/api/TruffleLanguage.Env.html#registerService-java.lang.Object-). This change also deprecates the automatic registration of the language class as a service.
* Enabled the [experimental monomorphization heuristic](https://github.com/oracle/graal/blob/master/truffle/docs/splitting/) as default. Old heuristic still available as legacy, but will be removed soon.
* Added [TypeDescriptor.instantiable(instanceType, vararg, parameterTypes)](https://www.graalvm.org/truffle/javadoc/org/graalvm/polyglot/tck/TypeDescriptor.html#instantiable-org.graalvm.polyglot.tck.TypeDescriptor-boolean-org.graalvm.polyglot.tck.TypeDescriptor...-) into TCK to support instantiable types.
* The name of an [@Option](http://www.graalvm.org/truffle/javadoc/com/oracle/truffle/api/Option.html) can now start with a lowercase letter.
* Allowed navigation from host class to host symbol (companion object for static members) via the synthetic member `"static"`.
* Moved `getStackTrace` and `fillIn` from [TruffleStackTraceElement](https://www.graalvm.org/truffle/javadoc/com/oracle/truffle/api/TruffleStackTraceElement.html) to [TruffleStackTrace](https://www.graalvm.org/truffle/javadoc/com/oracle/truffle/api/TruffleStackTrace.html).




## Version 1.0.0 RC12
* Fixed: [Env.asHostException()](https://www.graalvm.org/truffle/javadoc/com/oracle/truffle/api/TruffleLanguage.Env.html#asHostException-java.lang.Throwable-) should throw an `IllegalArgumentException` if the provided value is not a host exception.
* Changed host exceptions' [getExceptionObject()](https://www.graalvm.org/truffle/javadoc/com/oracle/truffle/api/TruffleException.html#getExceptionObject--) to return the original host exception object.

## Version 1.0.0 RC11
* `Source` can be created from a relative `TruffleFile`.
* `Source` can be created without content using `Source.CONTENT_NONE` constant.
* `SourceSection` can be created from line/column information by [Source.createSection(startLine,startColumn,endLine,endColumn)](http://www.graalvm.org/truffle/javadoc/com/oracle/truffle/api/source/Source.html#createSection-int-int-int-int-).
* Added [SourceSection.hasLines()](http://www.graalvm.org/truffle/javadoc/com/oracle/truffle/api/source/SourceSection.html#hasLines--), [SourceSection.hasColumns()](http://www.graalvm.org/truffle/javadoc/com/oracle/truffle/api/source/SourceSection.html#hasColumns--) and [SourceSection.hasCharIndex()](http://www.graalvm.org/truffle/javadoc/com/oracle/truffle/api/source/SourceSection.html#hasCharIndex--) to distinguish which positions are defined and which are not.
* `DebuggerSession` [accepts source-path](http://www.graalvm.org/truffle/javadoc/com/oracle/truffle/api/debug/DebuggerSession.html#setSourcePath-java.lang.Iterable-) for source [resolution](http://www.graalvm.org/truffle/javadoc/com/oracle/truffle/api/debug/DebuggerSession.html#resolveSource-com.oracle.truffle.api.source.Source-).
* Added Java interop support for string to primitive type conversion.

## Version 1.0.0 RC10
* Added support for setting current working directory for TruffleFiles, see [Env.setCurrentWorkingDirectory](http://www.graalvm.org/truffle/javadoc/com/oracle/truffle/api/TruffleLanguage.Env.html#setCurrentWorkingDirectory-com.oracle.truffle.api.TruffleFile-)
* Removed deprecated `TruffleLanguage.Env.newSourceBuilder`.
* Added `TruffleLanguage.Env.isPreInitialization` method to determine whether the context is being pre-initialized.
* Added `ArrayUtils` API providing additional array and/or string operations that may be intrinsified by the compiler.
* Added a possibility to obtain a [relative URI](http://www.graalvm.org/truffle/javadoc/com/oracle/truffle/api/TruffleFile.html#toRelativeUri--) for a relative `TruffleFile`.
* Added `ForeignAccess.createAccess` method taking a [supplier of language check node](http://www.graalvm.org/truffle/javadoc/com/oracle/truffle/api/interop/ForeignAccess.html#createAccess-com.oracle.truffle.api.interop.ForeignAccess.StandardFactory-java.util.function.Supplier-), deprecated the `ForeignAccess.create` method with languageCheck `RootNode` parameter.

## Version 1.0.0 RC9

* Added support for setting the `ThreadGroup` and `stackSize` on truffle thread creation in `TruffleLanguage.Env.createThread`.
* Added `Instrumenter.lookupExecutionEventNode()` to find an execution event node inserted at the node's location by an event binding.
* Added `SourceElement.ROOT` and `StepConfig.suspendAnchors()` to tune debugger stepping.
* Added `KeyInfo.READ_SIDE_EFFECTS` and `KeyInfo.WRITE_SIDE_EFFECTS` to inform about side-effects of READ/WRITE messages.
* Added `DebugValue.hasReadSideEffects()` and `DebugValue.hasWriteSideEffects()` to test for side-effects of reading or writing the value.

## Version 1.0.0 RC8

* Added `SuspendedEvent.setReturnValue` to change the return value of the currently executed source location.
* Deprecated `FrameSlot#getIndex` without replacement.
* Added `TruffleInstrument.Env.startServer()` to get a virtual message-based server provided via `MessageTransport` service.
* Added `TruffleFile.relativize`, `TruffleFile.startsWith`, `TruffleFile.endsWith`, `TruffleFile.createLink`,  `TruffleFile.createSymbolicLink`, `TruffleFile.getOwner`, `TruffleFile.getGroup`, `TruffleFile.newDirectoryStream`, `TruffleFile.visit`, `TruffleFile.copy` methods.

## Version 1.0.0 RC7

* Truffle was relicensed from GPLv2 with CPE to Universal Permissive License (UPL).
* Made all Truffle DSL annotations retention policy CLASS instead of RUNTIME. Reflecting DSL annotations at runtime is no longer possible. It is recommended to use `@Introspectable` instead.

* Removed deprecated FrameDescriptor#shallowCopy (deprecated since 1.0.0 RC3).
* Removed deprecated FrameSlot#getFrameDescriptor (deprecated since 1.0.0 RC3).

## Version 1.0.0 RC6

* Added support for byte based sources:
	* Byte based sources may be constructed using a `ByteSequence` or from a `TruffleFile` or `URL`. Whether sources are interpreted as character or byte based sources depends on the specified language.
	* `Source.hasBytes()` and `Source.hasCharacters()` may be used to find out whether a source is character or byte based.
	* Added `Source.getBytes()` to access the contents of byte based sources.
	* `TruffleLanguage.Registration.mimeType` is now deprecated in favor of `TruffleLanguage.Registration.byteMimeTypes` and `TruffleLanguage.Registration.characterMimeTypes`.
	* Added `TruffleLanguage.Registration.defaultMimeType` to define a default MIME type. This is mandatory if a language specifies more than one MIME type.
* `TruffleLanguage.Registration.id()` is now mandatory for all languages and reserved language ids will now be checked by the annotation processor.
* Deprecated Source builders and aligned them with polyglot source builders.
	* e.g. `Source.newBuilder("chars").name("name").language("language").build()` can be translated to `Source.newBuilder("language", "chars", "name").build()`
	* This is a preparation step for removing Truffle source APIs in favor of polyglot Source APIs in a future release.
* Deprecated `Source.getInputStream()`. Use `Source.getCharacters()` or `Source.getBytes()` instead.
* Deprecated `TruffleLanguage.Env.newSourceBuilder(String, TruffleFile)`. Use  `Source.newBuilder(String, TruffleFile)` instead.
* Added `Source.findLanguage` and `Source.findMimeType` to resolve languages and MIME types.
* The method `Source.getMimeType()` might now return `null`. Source builders now support `null` values for `mimeType(String)`.
* A `null` source name will no longer lead to an error but will be translated to `Unnamed`.
* Added `TruffleFile.normalize` to allow explicit normalization of `TruffleFile` paths. `TruffleFile` is no longer normalized by default.
* Added `Message#EXECUTE`, `Message#INVOKE`, `Message#NEW`.
* Deprecated `Message#createExecute(int)`, `Message#createInvoke(int)`, `Message#createNew(int)` as the arity argument is no longer needed. Jackpot rules available (run `mx jackpot --apply`).
* Removed APIs for deprecated packages: `com.oracle.truffle.api.vm`, `com.oracle.truffle.api.metadata`, `com.oracle.truffle.api.interop.java`
* Removed deprecated class `TruffleTCK`.
* Debugger API methods now throw [DebugException](http://www.graalvm.org/truffle/javadoc/com/oracle/truffle/api/debug/DebugException.html) on language failures.
* Deprecated API methods that use `java.beans` package in [AllocationReporter](http://www.graalvm.org/truffle/javadoc/com/oracle/truffle/api/instrumentation/AllocationReporter.html) and [Debugger](http://www.graalvm.org/truffle/javadoc/com/oracle/truffle/api/debug/Debugger.html). New add/remove listener methods were introduced as a replacement.
* [FrameDescriptor](http://www.graalvm.org/truffle/javadoc/com/oracle/truffle/api/frame/FrameDescriptor.html) no longer shares a lock with a RootNode.

## Version 1.0.0 RC5

* Added `TruffleLanguage.Env.isHostFunction`.
* Added Java interop support for converting executable values to legacy functional interfaces without a `@FunctionalInterface` annotation.
* Added `TruffleLogger.getLogger(String)` to obtain the root logger of a language or instrument.
* Introduced per language [context policy](http://www.graalvm.org/truffle/javadoc/com/oracle/truffle/api/TruffleLanguage.ContextPolicy.html). Languages are encouraged to configure the most permissive policy that they can support.
* Added `TruffleLanguage.areOptionsCompatible` to allow customization of the context policy based on options.
* Changed default context policy from SHARED to EXCLUSIVE, i.e. there is one exclusive language instance per polyglot or inner context by default. This can be configured by the language
using the [context policy](http://www.graalvm.org/truffle/javadoc/com/oracle/truffle/api/TruffleLanguage.ContextPolicy.html).
* TruffleInstrument.Env.lookup(LanguagInfo, Class) now requires to be entered in a context for the current thread.
* Removed deprecated FindContextNode (deprecated since 0.25).
* All languages now need to have a public zero argument constructor. Using a static singleton field is no longer supported.
* Renamed and changed the return value of the method for TruffleLanguage.initializeMultiContext to TruffleLanguage.initializeMultipleContexts. The original method remains but is now deprecated.
* Added [SourceSectionFilter#includes](http://www.graalvm.org/truffle/javadoc/com/oracle/truffle/api/instrumentation/SourceSectionFilter.html#includes-com.oracle.truffle.api.nodes.Node-)
* Deprecating `FrameSlot#getKind` and `FrameSlot#setKind` in favor of `FrameDescriptor#getFrameSlotKind` and `FrameDescriptor#setFrameSlotKind`.
* The `FrameDescriptor` is now thread-safe from the moment it is first passed to a RootNode constructor.
  * The list returned by [FrameDescriptor#getSlots](http://www.graalvm.org/truffle/javadoc/com/oracle/truffle/api/frame/FrameDescriptor.html#getSlots--) no longer reflects future changes in the FrameDescriptor. This is an incompatible change.
  * The set returned by [FrameDescriptor#getIdentifiers](http://www.graalvm.org/truffle/javadoc/com/oracle/truffle/api/frame/FrameDescriptor.html#getIdentifiers--) no longer reflects future changes in the FrameDescriptor. This is an incompatible change.
* Added [LanguageInfo#isInteractive](http://www.graalvm.org/truffle/javadoc/com/oracle/truffle/api/nodes/LanguageInfo.html#isInteractive--)
* Added [DebugStackFrame#getLanguage](http://www.graalvm.org/truffle/javadoc/com/oracle/truffle/api/debug/DebugStackFrame.html#getLanguage--)

## Version 1.0.0 RC3

* Removed deprecated ResultVerifier.getDefaultResultVerfier.
* Deprecated `com.oracle.truffle.api.frame.FrameDescriptor.shallowCopy` and `com.oracle.truffle.api.frame.FrameSlot.getFrameDescriptor`
* Added [DebugValue#set](http://www.graalvm.org/truffle/javadoc/com/oracle/truffle/api/debug/DebugValue.html#set-java.lang.Object-) to set primitive values to a debug value.
* Added support for [logging](http://www.graalvm.org/truffle/javadoc/com/oracle/truffle/api/TruffleLogger.html) in Truffle languages and instruments.

## Version 1.0.0 RC2

* Added notification when [multiple language contexts](http://www.graalvm.org/truffle/javadoc/com/oracle/truffle/api/TruffleLanguage.html#initializeMultiContext--) were created for a language instance. Allows languages to invalidate assumptions only valid with a single context. Returning true also allows to enable caching of ASTs per language and not only per context.
* Added [asBoxedGuestValue](http://www.graalvm.org/truffle/javadoc/com/oracle/truffle/api/TruffleLanguage.Env.html#asBoxedGuestValue-java.lang.Object-) method that allows to expose host members for primitive interop values.
* Added default value `"inherit"` to [TruffleLanguage.Registration#version](http://www.graalvm.org/truffle/javadoc/com/oracle/truffle/api/TruffleLanguage.Registration.html#version--) which makes the language to inherit version from [Engine#getVersion](http://www.graalvm.org/truffle/javadoc/org/graalvm/polyglot/Engine.html#getVersion--).
* Changed default value of [TruffleInstrument.Registration#version](http://www.graalvm.org/truffle/javadoc/com/oracle/truffle/api/TruffleInstrument.Registration.html#version--) from `""` to `"inherit"` which makes the instrument to inherit version from [Engine#getVersion](http://www.graalvm.org/truffle/javadoc/org/graalvm/polyglot/Engine.html#getVersion--). An instrument previously not specifying any version will newly get version from Engine.
* Added new annotation @IncomingConverter and @OutgoingConverter to declare methods for [generated wrappers](http://www.graalvm.org/truffle/javadoc/com/oracle/truffle/api/instrumentation/GenerateWrapper.html) that allow to convert values when they are exposed to or introduced by the instrumentation framework.
* The documentation of [FrameDescriptor#getSize](http://www.graalvm.org/truffle/javadoc/com/oracle/truffle/api/frame/FrameDescriptor.html#getSize--) clarifies that it returns the size of an array which is needed for storing all the slots in it using their `FrameSlot#getIndex()` as a position in the array. (The number may be bigger than the number of slots, if some slots are removed.)
* Added an `InstrumentExceptionsAreThrown` engine option to propagate exceptions thrown by instruments.
* Added [Instrumenter.visitLoadedSourceSections](http://www.graalvm.org/truffle/javadoc/com/oracle/truffle/api/instrumentation/Instrumenter.html#visitLoadedSourceSections-com.oracle.truffle.api.instrumentation.SourceSectionFilter-com.oracle.truffle.api.instrumentation.LoadSourceSectionListener-) to be notified about loaded source sections that corresponds to a filter.
* Added [DebugValue#canExecute](http://www.graalvm.org/truffle/javadoc/com/oracle/truffle/api/debug/DebugValue.html#canExecute--) to distinguish executable values and [DebugValue#getProperty](http://www.graalvm.org/truffle/javadoc/com/oracle/truffle/api/debug/DebugValue.html#getProperty-java.lang.String-) to get a property value by its name.
* Removed deprecated `TruffleLanguage.Env.lookupSymbol` method.
* All Truffle source objects are now automatically weakly internalized when created using the source builder. The source builder will now return the same instance for every source where it was previously just equal.
* Added `Source.Builder.cached(boolean)` and `Source.isCached()` to configure caching behavior by source.
* Removed deprecated `Source.getCode()` and `SourceSection.getCode`.

## Version 1.0.0 RC1

* As announced in 0.27 all classes in package com.oracle.truffle.api.vm are now deprecated.
	* Deprecated all classes in com.oracle.truffle.api.vm. Replacements can be found in the org.graalvm.polyglot package.
	* Deprecated all classes in com.oracle.truffle.api.interop.java. Replacements for embedders can be found in org.graalvm.polyglot. Replacements for language implementations can be found in TruffleLanguage.Env. See deprecated documentation on the individual methods for details.
	* Deprecated TruffleTCK. Use the [new TCK](https://github.com/oracle/graal/blob/master/truffle/docs/TCK.md) instead.
	* Deprecated Debugger#find(PolyglotEngine)
	* Added Debugger#find(TruffleInstrument.Env) and Debugger#find(Engine)
* Added [FileSystem](http://www.graalvm.org/truffle/javadoc/org/graalvm/polyglot/io/FileSystem.html) SPI to allow embedder to virtualize TruffleLanguage Input/Output operations.
* Added [EventContext.lookupExecutionEventNodes](http://www.graalvm.org/truffle/javadoc/com/oracle/truffle/api/instrumentation/EventContext.html#lookupExecutionEventNodes-java.util.Collection-) to lookup all execution event nodes created by the bindings at the source location.
* Added `TruffleLanguage#getLanguageHome` to return the language directory in the GraalVM distribution or the location of the language Jar file.
* Added [TryBlockTag](http://www.graalvm.org/truffle/javadoc/com/oracle/truffle/api/instrumentation/StandardTags.TryBlockTag.html) as a new standard tag to mark program locations to be considered as try blocks, that are followed by a catch.
* Added [DebugException](http://www.graalvm.org/truffle/javadoc/com/oracle/truffle/api/debug/DebugException.html), debugger methods that execute guest language code throws that exception and it's possible to [create exception breakpoints](http://www.graalvm.org/truffle/javadoc/com/oracle/truffle/api/debug/Breakpoint.html#newExceptionBuilder-boolean-boolean-) that suspend when guest language exception occurs.
* Added [DebugStackTraceElement](http://www.graalvm.org/truffle/javadoc/com/oracle/truffle/api/debug/DebugStackTraceElement.html) as a representation of exception stack trace.
* Added [Breakpoint.Kind](http://www.graalvm.org/truffle/javadoc/com/oracle/truffle/api/debug/Breakpoint.Kind.html) to distinguish different breakpoint kinds.
* Added [ResultVerifier.getDefaultResultVerifier](http://www.graalvm.org/truffle/javadoc/org/graalvm/polyglot/tck/ResultVerifier.html#getDefaultResultVerifier--).
* Added [addToHostClassPath](http://www.graalvm.org/truffle/javadoc/com/oracle/truffle/api/TruffleLanguage.Env.html#addToHostClassPath-com.oracle.truffle.api.TruffleFile-) method that can be used to allow guest language users to add to the host class path.
* Added new permission TruffleLanguage.Env#isNativeAccessAllowed to control access to the Truffle NFI.
* Changed default permissions in language launchers to full access. The embedding API still defaults to restricted access.
* Added [TruffleInstrument.onFinalize](http://www.graalvm.org/truffle/javadoc/com/oracle/truffle/api/instrumentation/TruffleInstrument.html#onFinalize-com.oracle.truffle.api.instrumentation.TruffleInstrument.Env-) that can be overridden to be notified about closing of Engine, while still having access to other instruments.
* Deprecated `TraceASTJSON` option and related APIs.

## Version 0.33

* This release contains major changes to the instrumentation framework.
	* Deprecated @[Instrumentable](http://www.graalvm.org/truffle/javadoc/com/oracle/truffle/api/instrumentation/Instrumentable.html) and replaced it with [InstrumentableNode](http://www.graalvm.org/truffle/javadoc/com/oracle/truffle/api/instrumentation/InstrumentableNode.html). Please see [InstrumentableNode](http://www.graalvm.org/truffle/javadoc/com/oracle/truffle/api/instrumentation/InstrumentableNode.html) on how to specify instrumentable nodes in 0.32.
	* Added @[GenerateWrapper](http://www.graalvm.org/truffle/javadoc/com/oracle/truffle/api/instrumentation/GenerateWrapper.html) for automatic wrapper generation.
	* Added a [standard expression tag](http://www.graalvm.org/truffle/javadoc/com/oracle/truffle/api/instrumentation/StandardTags.ExpressionTag.html), that allows languages to expose expressions for tools to use.
	* Added the ability to listen to [input values](http://www.graalvm.org/truffle/javadoc/com/oracle/truffle/api/instrumentation/ExecutionEventNode.html#onInputValue-com.oracle.truffle.api.frame.VirtualFrame-com.oracle.truffle.api.instrumentation.EventContext-int-java.lang.Object-) of instrumentable child nodes by specifying [input filters](http://www.graalvm.org/truffle/javadoc/com/oracle/truffle/api/instrumentation/Instrumenter.html#attachExecutionEventFactory-com.oracle.truffle.api.instrumentation.SourceSectionFilter-com.oracle.truffle.api.instrumentation.SourceSectionFilter-T-).
	* Added the the ability to [save](http://www.graalvm.org/truffle/javadoc/com/oracle/truffle/api/instrumentation/ExecutionEventNode.html#saveInputValue-com.oracle.truffle.api.frame.VirtualFrame-int-java.lang.Object-) and [load](http://www.graalvm.org/truffle/javadoc/com/oracle/truffle/api/instrumentation/ExecutionEventNode.html#getSavedInputValues-com.oracle.truffle.api.frame.VirtualFrame-) instrumentable child input values in ExecutionEventNode subclasses.
	* Renamed Instrumenter#attachListener/Factory to Instrumenter#attachExecutionEventListener/Factory. (jackpot rule available)
	* Automatic instrumentation [wrapper generation](http://www.graalvm.org/truffle/javadoc/com/oracle/truffle/api/instrumentation/GenerateWrpper.html) now delegates non execute abstract methods to the delegate node.
	* Added a [Tag](http://www.graalvm.org/truffle/javadoc/com/oracle/truffle/api/instrumentation/Tag.html) base class now required to be used by all tags.
	* Added [tag identifiers](http://www.graalvm.org/truffle/javadoc/com/oracle/truffle/api/instrumentation/Tag.Identifier.html) to allow the [lookup](http://www.graalvm.org/truffle/javadoc/com/oracle/truffle/api/instrumentation/Tag.html#findProvidedTag-com.oracle.truffle.api.nodes.LanguageInfo-java.lang.String-) of language specific tags in tools without compile time dependency to the languguage.
	* Added assertions to verify that instrumentable nodes that are annotated with a standard tag return a source section if their root node returns a source section.
	* Added assertions to verify that execution events always return interop values.
	* Added the ability for instrumentable nodes to a expose a [node object](http://www.graalvm.org/truffle/javadoc/com/oracle/truffle/api//instrumentation/InstrumentableNode.html#getNodeObject--). This object is intended to contain language specific properties of the node.
* Added expression-stepping into debugger APIs. To support debugging of both statements and expressions, following changes were made:
	* Added [SourceElement](http://www.graalvm.org/truffle/javadoc/com/oracle/truffle/api/debug/SourceElement.html) enum to provide a list of source syntax elements known to the debugger.
	* Added [StepConfig](http://www.graalvm.org/truffle/javadoc/com/oracle/truffle/api/debug/StepConfig.html) class to represent a debugger step configuration.
	* Added [Debugger.startSession()](http://www.graalvm.org/truffle/javadoc/com/oracle/truffle/api/debug/Debugger.html#startSession-com.oracle.truffle.api.debug.SuspendedCallback-com.oracle.truffle.api.debug.SourceElement...-) accepting a list of source elements to enable stepping on them.
	* Added [Breakpoint.Builder.sourceElements](http://www.graalvm.org/truffle/javadoc/com/oracle/truffle/api/debug/Breakpoint.Builder.html#sourceElements-com.oracle.truffle.api.debug.SourceElement...-) to specify which source elements will the breakpoint adhere to.
	* Added [SuspendedEvent.getInputValues](http://www.graalvm.org/truffle/javadoc/com/oracle/truffle/api/debug/SuspendedEvent.html#getInputValues--) to get possible input values of the current source element.
	* Removed deprecated methods on [SuspendedEvent](http://www.graalvm.org/truffle/javadoc/com/oracle/truffle/api/debug/SuspendedEvent.html).
* Added column filters on [SourceSectionFilter.Builder](http://www.graalvm.org/truffle/javadoc/com/oracle/truffle/api/instrumentation/SourceSectionFilter.Builder.html) and [Breakpoint.Builder](http://www.graalvm.org/truffle/javadoc/com/oracle/truffle/api/debug/Breakpoint.Builder.html).
* Added [Instrumenter.attachExecuteSourceListener](http://www.graalvm.org/truffle/javadoc/com/oracle/truffle/api/instrumentation/Instrumenter.html#attachExecuteSourceListener-com.oracle.truffle.api.instrumentation.SourceFilter-T-boolean-) to be able to [listen](http://www.graalvm.org/truffle/javadoc/com/oracle/truffle/api/instrumentation/ExecuteSourceListener.html) on [source execution events](http://www.graalvm.org/truffle/javadoc/javadoc/com/oracle/truffle/api/instrumentation/ExecuteSourceEvent.html).
* Added [InstrumentableNode.findNearestNodeAt](http://www.graalvm.org/truffle/javadoc/com/oracle/truffle/api/instrumentation/InstrumentableNode.html#findNearestNodeAt-int-java.util.Set-) to be able to find the nearest tagged node to the given source character index. This is used to auto-correct breakpoint locations.
* Added [Breakpoint.ResolveListener](http://www.graalvm.org/truffle/javadoc/com/oracle/truffle/api/debug/Breakpoint.ResolveListener.html) to listen on breakpoint location resolution. Breakpoints are now resolved after the source is to be executed for the first time and breakpoint location is adjusted to match the nearest instrumentable node.
* Added new DSL annotation @[Executed](http://www.graalvm.org/truffle/javadoc/com/oracle/truffle/api/dsl/Executed.html) that allows to manually specify executed node fields.
* The Truffle Node traversal order was slightly changed to always respect field declaration order (super class before sub class).
* The [Assumption](http://www.graalvm.org/truffle/javadoc/com/oracle/truffle/api/Assumption.html) interface has an additional override for the `invalidate` method to provide a message for debugging purposes.
* Deprecated `KeyInfo.Builder`. Use bitwise constants in the KeyInfo class instead. Introduced new flag KeyInfo.INSERTABLE to indicate that a key can be inserted at a particular location, but it does not yet exist.
* Deprecated `TruffleLanguage#getLanguageGlobal`, implement [top scopes](http://www.graalvm.org/truffle/javadoc/com/oracle/truffle/api/instrumentation/TruffleInstrument.Env.html#findTopScopes-java.lang.String-) instead.
* Deprecated `TruffleLanguage#findExportedSymbol`, use the [polyglot bindings](http://www.graalvm.org/truffle/javadoc/com/oracle/truffle/api/TruffleLanguage.Env.html#getPolyglotBindings--) TruffleLanguage.Env for exporting symbols into the polyglot scope explicitly. The polyglot scope no longer supports implicit exports, they should be exposed using [top scopes](http://www.graalvm.org/truffle/javadoc/com/oracle/truffle/api/instrumentation/TruffleInstrument.Env.html#findTopScopes-java.lang.String-) instead.
* Remove deprecated `TruffleInstrument#describeOptions` and TruffleLanguage#describeOptions
* Remove deprecated `TruffleLanguage.Env#lookupSymbol` without replacement.
* Remove deprecated `TruffleLanguage.Env#importSymbols`, use the polyglot bindings instead.
* Removed deprecated APIs and public debug classes in truffle.api.object and truffle.object packages, respectively.
* Removed internal truffle.object package from javadoc.
* Added the compiler directive [castExact](http://www.graalvm.org/truffle/javadoc/com/oracle/truffle/api/CompilerDirectives.html#castExact-java.lang.Object-java.lang.Class-).
* Added skipped exception types: `IndexOutOfBoundsException`, `BufferOverflowException`, and `BufferUnderflowException`.
* Introduced support for the experimental automated monomorphization feature:
    * The [Node.reportPolymorphicSpecialize](http://www.graalvm.org/truffle/javadoc/com/oracle/truffle/api/nodes/Node.html#reportPolymorphicSpecialize) method which notifies the runtime that a node has specialized to a more polymorphic state.
    * The [ReportPolymorphism](http://www.graalvm.org/truffle/javadoc/com/oracle/truffle/api/dsl/ReportPolymorphism.html) and [ReportPolymorphism.Exclude](http://www.graalvm.org/truffle/javadoc/com/oracle/truffle/api/dsl/ReportPolymorphism.Exclude.html) annotations which the DSL uses to generate (or not generate) calls to [Node.reportPolymorphicSpecialize](http://www.graalvm.org/truffle/javadoc/com/oracle/truffle/api/nodes/Node.html#reportPolymorphicSpecialize--).
* Added `TruffleException.getSourceLocation()` for syntax errors which don't have a `Node`.
* Changed member lookup on `Class` host objects (as obtained by e.g. `obj.getClass()`) to expose `Class` instance members, while `TruffleLanguage.Env.lookupHostSymbol(String)` returns a companion object providing the static members of the class and serving as a constructor.



## Version 0.32

* Added [SuspendAnchor](http://www.graalvm.org/truffle/javadoc/com/oracle/truffle/api/debug/SuspendAnchor.html) enum class that describes where, within a guest language source section, the suspend position is and [Breakpoint.Builder.suspendAnchor()](http://www.graalvm.org/truffle/javadoc/com/oracle/truffle/api/debug/Breakpoint.Builder.html#suspendAnchor-com.oracle.truffle.api.debug.SuspendAnchor-) to be able to break before or after the source section.
* Deprecated `SuspendedEvent.isHaltedBefore()`, [SuspendedEvent.getSuspendAnchor()](http://www.graalvm.org/truffle/javadoc/com/oracle/truffle/api/debug/SuspendedEvent.html#getSuspendAnchor--) is to be used instead.
* Added new interop message [REMOVE](http://www.graalvm.org/truffle/javadoc/com/oracle/truffle/api/interop/Message.html#REMOVE) with the appropriate foreign access methods [ForeignAccess.sendRemove](http://www.graalvm.org/truffle/javadoc/com/oracle/truffle/api/interop/ForeignAccess.html#sendRemove-com.oracle.truffle.api.nodes.Node-com.oracle.truffle.api.interop.TruffleObject-java.lang.Object-) and [KeyInfo.isRemovable flag](http://www.graalvm.org/truffle/javadoc/com/oracle/truffle/api/interop/KeyInfo.html#isRemovable-int-).
* Added [SourceFilter](http://www.graalvm.org/truffle/javadoc/com/oracle/truffle/api/instrumentation/SourceFilter.html) for source-only based filtering in instrumentation.
* Changed semantics of [UnexpectedResultException](http://www.graalvm.org/truffle/javadoc/com/oracle/truffle/api/nodes/UnexpectedResultException.html) when used in [Specialization#rewriteOn](http://www.graalvm.org/truffle/javadoc/com/oracle/truffle/api/dsl/Specialization.html#rewriteOn--) to indicate that a result is already available and no other specialization methods need to be invoked in Truffle DSL.

## Version 0.31

* Removed deprecated `com.oracle.truffle.api.source.LineLocation` class.
* Added `RootNode#isCaptureFramesForTrace()` to allow subclasses to configure capturing of frames in `TruffleException` instances and `TruffleStackTraceElement#getFrame()` to access the captured frames.
* [MaterializedFrame](http://www.graalvm.org/truffle/javadoc/com/oracle/truffle/api/frame/MaterializedFrame.html) changed to extend [VirtualFrame](http://www.graalvm.org/truffle/javadoc/com/oracle/truffle/api/frame/VirtualFrame.html), to be able to call methods taking `VirtualFrame` from behind Truffle boundary.
* Added [ExecutableNode](http://www.graalvm.org/truffle/javadoc/com/oracle/truffle/api/nodes/ExecutableNode.html), [TruffleLanguage.parse(InlineParsingRequest)](http://www.graalvm.org/truffle/javadoc/com/oracle/truffle/api/TruffleLanguage.html#parse-com.oracle.truffle.api.TruffleLanguage.InlineParsingRequest-) and [TruffleInstrument.Env.parseInline](http://www.graalvm.org/truffle/javadoc/com/oracle/truffle/api/instrumentation/TruffleInstrument.Env.html#parseInline-com.oracle.truffle.api.source.Source-com.oracle.truffle.api.nodes.Node-com.oracle.truffle.api.frame.MaterializedFrame-) to parse an inline code snippet at the provided location and produce an AST fragment that can be executed using frames valid at the provided location. `ParsingRequest.getLocation()` and `ParsingRequest.getFrame()` methods were deprecated in favor of `InlineParsingRequest`, `EventContext.parseInContext()` was deprecated in favor of `TruffleInstrument.Env.parseInline()`.
* [RootNode](http://www.graalvm.org/truffle/javadoc/com/oracle/truffle/api/nodes/RootNode.html) now extends [ExecutableNode](http://www.graalvm.org/truffle/javadoc/com/oracle/truffle/api/nodes/ExecutableNode.html).
* Removed deprecated methods `TruffleLanguage.parse(Source, Node, String...)` and `TruffleLanguage.evalInContext(Source, Node, MaterializedFrame)` and constructor `RootNode(Class, SourceSection, FrameDescriptor)`.
* Java Interop now wraps exceptions thrown by Java method invocations in host exceptions.
* Added [JavaInterop.isHostException](http://www.graalvm.org/truffle/javadoc/com/oracle/truffle/api/interop/java/JavaInterop.html#isHostException-java.lang.Throwable-) and [JavaInterop.asHostException](http://www.graalvm.org/truffle/javadoc/com/oracle/truffle/api/interop/java/JavaInterop.html#asHostException-java.lang.Throwable-) to identify and unwrap host exceptions, respectively.
* Added support for `TruffleLanguage` context pre-initialization in the native image. To support context pre-initialization a language has to implement the [patchContext](http://www.graalvm.org/truffle/javadoc/com/oracle/truffle/api/TruffleLanguage#patchContext-C-com.oracle.truffle.api.TruffleLanguage.Env-) method.
* The profiler infrastructure (`CPUSampler`, `CPUTracer` and `MemoryTracer`) moved to a new tools suite.
* Added [LanguageInfo.isInternal](http://www.graalvm.org/truffle/javadoc/com/oracle/truffle/api/nodes/LanguageInfo.html#isInternal--)
* Removed special Java interop support for `java.util.Map`.
* Added a mechanism to unwind execution nodes in instrumentation by [EventContext.createUnwind](http://www.graalvm.org/truffle/javadoc/com/oracle/truffle/api/instrumentation/EventContext.html#createUnwind-java.lang.Object-), [ExecutionEventListener.onUnwind](http://www.graalvm.org/truffle/javadoc/com/oracle/truffle/api/instrumentation/ExecutionEventListener.html#onUnwind-com.oracle.truffle.api.instrumentation.EventContext-com.oracle.truffle.api.frame.VirtualFrame-java.lang.Object-), [ExecutionEventNode.onUnwind](http://www.graalvm.org/truffle/javadoc/com/oracle/truffle/api/instrumentation/ExecutionEventNode.html#onUnwind-com.oracle.truffle.api.frame.VirtualFrame-java.lang.Object-) and [ProbeNode.onReturnExceptionalOrUnwind](http://www.graalvm.org/truffle/javadoc/com/oracle/truffle/api/instrumentation/ProbeNode.html#onReturnExceptionalOrUnwind-com.oracle.truffle.api.frame.VirtualFrame-java.lang.Throwable-boolean-). [ProbeNode.UNWIND_ACTION_REENTER](http://www.graalvm.org/truffle/javadoc/com/oracle/truffle/api/instrumentation/ProbeNode.html#UNWIND_ACTION_REENTER) constant added.
* Deprecated `ProbeNode.onReturnExceptional()` in favor of `ProbeNode.onReturnExceptionalOrUnwind()`.
* The wrapper node specification has changed, see [ProbeNode](http://www.graalvm.org/truffle/javadoc/com/oracle/truffle/api/instrumentation/ProbeNode.html). If the annotation processor is used (`@Instrumentable` annotation) then just a recompile is required. Manually written wrappers need to be updated.
* Added [SuspendedEvent.prepareUnwindFrame](http://www.graalvm.org/truffle/javadoc/com/oracle/truffle/api/debug/SuspendedEvent.html#prepareUnwindFrame-com.oracle.truffle.api.debug.DebugStackFrame-) to unwind frame(s) during debugging.
* Added [DebuggerTester](http://www.graalvm.org/truffle/javadoc/com/oracle/truffle/api/debug/DebuggerTester.html#DebuggerTester-org.graalvm.polyglot.Context.Builder-) constructor that takes `Context.Builder`.
* Removed deprecated [DebuggerTester](http://www.graalvm.org/truffle/javadoc/com/oracle/truffle/api/debug/DebuggerTester.html) constructor that takes the legacy `PolyglotEngine.Builder`.
* Removed deprecated methods in `JavaInterop`: `isNull`, `isArray`, `isBoxed`, `unbox`, `getKeyInfo`.
* Disallowed `null` as `FrameSlot` identifier.
* Removed deprecated `FrameSlot` constructor and `FrameDescriptor.create` methods.
* Changed the behavior of exception handling (TruffleException) to capture stack frames lazily

## Version 0.30

* Truffle languages are being [finalized](http://www.graalvm.org/truffle/javadoc/com/oracle/truffle/api/TruffleLanguage##finalizeContext-C-) before disposal. This allows languages to run code with all languages still in a valid state. It is no longer allowed to access other languages during language disposal.
* Truffle languages can now declare dependent languages. This allows to take influence on the disposal order.
* All classes of the [com.oracle.truffle.api.metadata](http://www.graalvm.org/truffle/javadoc/com/oracle/truffle/api/metadata/package-summary.html) package were deprecated. As a replacement use [Scope](http://www.graalvm.org/truffle/javadoc/com/oracle/truffle/api/Scope.html), [TruffleLanguage.findLocalScopes](http://www.graalvm.org/truffle/javadoc/com/oracle/truffle/api/TruffleLanguage.html#findLocalScopes-C-com.oracle.truffle.api.nodes.Node-com.oracle.truffle.api.frame.Frame-) and [TruffleInstrument.Env.findLocalScopes](http://www.graalvm.org/truffle/javadoc/com/oracle/truffle/api/instrumentation/TruffleInstrument.Env.html#findLocalScopes-com.oracle.truffle.api.nodes.Node-com.oracle.truffle.api.frame.Frame-) instead.
* Added the ability to access [top scopes](http://www.graalvm.org/truffle/javadoc/com/oracle/truffle/api/instrumentation/TruffleInstrument.Env.html#findTopScopes-java.lang.String-) of languages and [exported symbols](http://www.graalvm.org/truffle/javadoc/com/oracle/truffle/api/instrumentation/TruffleInstrument.Env.html#getExportedSymbols--) of the polyglot scope using the instrumentation API.
* Added the ability to access [top scopes](http://www.graalvm.org/truffle/javadoc/com/oracle/truffle/api/debug/DebuggerSession.html#getTopScope-java.lang.String-) and [exported symbols](http://www.graalvm.org/truffle/javadoc/com/oracle/truffle/api/debug/DebuggerSession.html#getExportedSymbols--) using the debugger API.
* Added the [and](graal/truffle/javadoc/com/oracle/truffle/api/instrumentation/SourceSectionFilter.Builder.html#and-com.oracle.truffle.api.instrumentation.SourceSectionFilter-) method to the [SourceSectionFilter Builder](http://www.graalvm.org/truffle/javadoc/com/oracle/truffle/api/instrumentation/SourceSectionFilter.Builder.html) which allows composing filters.
* Added the new profiler infrastructure, including the [CPU sampler](http://www.graalvm.org/truffle/javadoc/com/oracle/truffle/tools/profiler/CPUSampler.html), [CPU tracer](http://www.graalvm.org/truffle/javadoc/com/oracle/truffle/tools/profiler/CPUTracer.html) and an experimental [Memory tracer](http://www.graalvm.org/truffle/javadoc/com/oracle/truffle/tools/profiler/MemoryTracer.html).
* Added a new [TCK SPI](https://github.com/graalvm/graal/blob/master/truffle/docs/TCK.md) based on the org.graalvm.polyglot API to test a language inter-operability. To test the language inter-operability implement the [LanguageProvider](http://www.graalvm.org/truffle/javadoc/org/graalvm/polyglot/tck/LanguageProvider.html).
* Removed all deprecated API in com.oracle.truffle.api.dsl.
* New interop messages [HAS_KEYS](http://www.graalvm.org/truffle/javadoc/com/oracle/truffle/api/interop/Message.html#HAS_KEYS) and [IS_INSTANTIABLE](http://www.graalvm.org/truffle/javadoc/com/oracle/truffle/api/interop/Message.html#IS_INSTANTIABLE) added, with the appropriate foreign access methods [ForeignAccess.sendHasKeys](http://www.graalvm.org/truffle/javadoc/com/oracle/truffle/api/interop/ForeignAccess.html#sendHasKeys-com.oracle.truffle.api.nodes.Node-com.oracle.truffle.api.interop.TruffleObject-) and [ForeignAccess.sendIsInstantiable](http://www.graalvm.org/truffle/javadoc/com/oracle/truffle/api/interop/ForeignAccess.html#sendIsInstantiable-com.oracle.truffle.api.nodes.Node-com.oracle.truffle.api.interop.TruffleObject-).
* New interop foreign access factory [ForeignAccess.StandardFactory](http://www.graalvm.org/truffle/javadoc/com/oracle/truffle/api/interop/ForeignAccess.StandardFactory.html) replaces the version-specific factories, the deprecated ForeignAccess.Factory10 and ForeignAccess.Factory18 were removed, ForeignAccess.Factory26 was deprecated.
* [@MessageResolution](http://www.graalvm.org/truffle/javadoc/com/oracle/truffle/api/interop/MessageResolution.html) automatically applies default value to boolean HAS/IS messages depending on presence of message handlers of corresponding messages.
* Added instrumentation API for listening on contexts and threads changes: [Instrumenter.attachContextsListener](http://www.graalvm.org/truffle/javadoc/com/oracle/truffle/api/instrumentation/Instrumenter.html#attachContextsListener-T-boolean-), [ContextsListener](http://www.graalvm.org/truffle/javadoc/com/oracle/truffle/api/instrumentation/ContextsListener.html), [Instrumenter.attachThreadsListener](http://www.graalvm.org/truffle/javadoc/com/oracle/truffle/api/instrumentation/Instrumenter.html#attachThreadsListener-T-boolean-) and [ThreadsListener](http://www.graalvm.org/truffle/javadoc/com/oracle/truffle/api/instrumentation/ThreadsListener.html).
* Added debugger representation of a context [DebugContext](http://www.graalvm.org/truffle/javadoc/com/oracle/truffle/api/debug/DebugContext.html) and API for listening on contexts and threads changes: [DebuggerSession.setContextsListener](http://www.graalvm.org/truffle/javadoc/com/oracle/truffle/api/debug/DebuggerSession.html#setContextsListener-com.oracle.truffle.api.debug.DebugContextsListener-boolean-), [DebugContextsListener](http://www.graalvm.org/truffle/javadoc/com/oracle/truffle/api/debug/DebugContextsListener.html), [DebuggerSession.setThreadsListener](http://www.graalvm.org/truffle/javadoc/com/oracle/truffle/api/debug/DebuggerSession.html#setThreadsListener-com.oracle.truffle.api.debug.DebugThreadsListener-boolean-) and [DebugThreadsListener](http://www.graalvm.org/truffle/javadoc/com/oracle/truffle/api/debug/DebugThreadsListener.html).
* Added [TruffleContext.getParent](http://www.graalvm.org/truffle/javadoc/com/oracle/truffle/api/TruffleContext.html#getParent--) to provide the hierarchy of inner contexts.
* Added [TruffleLanguage.Env.getContext](http://www.graalvm.org/truffle/javadoc/com/oracle/truffle/api/TruffleLanguage.Env.html#getContext--) for use by language implementations to obtain the environment's polyglot context.

## Version 0.29

* [SourceSectionFilter.Builder.includeInternal](http://www.graalvm.org/truffle/javadoc/com/oracle/truffle/api/instrumentation/SourceSectionFilter.Builder.html#includeInternal-boolean-) added to be able to exclude internal code from instrumentation.
* Debugger step filtering is extended with [include of internal code](http://www.graalvm.org/truffle/javadoc/com/oracle/truffle/api/debug/SuspensionFilter.Builder.html#includeInternal-boolean-) and [source filter](http://www.graalvm.org/truffle/javadoc/com/oracle/truffle/api/debug/SuspensionFilter.Builder.html#sourceIs-java.util.function.Predicate-). By default, debugger now does not step into internal code, unless a step filter that is set to include internal code is applied.
* [DebugScope.getSourceSection](http://www.graalvm.org/truffle/javadoc/com/oracle/truffle/api/debug/DebugScope.html#getSourceSection--) added to provide source section of a scope.

## Version 0.28
4-Oct-2017

* Truffle languages may support [access](http://www.graalvm.org/truffle/javadoc/com/oracle/truffle/api/TruffleLanguage.html#isThreadAccessAllowed-java.lang.Thread-boolean-) to contexts from multiple threads at the same time. By default the language supports only single-threaded access.
* Languages now need to use the language environment to [create](http://www.graalvm.org/truffle/javadoc/com/oracle/truffle/api/TruffleLanguage.Env.html#createThread-java.lang.Runnable-) new threads for a context. Creating Threads using the java.lang.Thread constructor is no longer allowed and will be blocked in the next release.
* Added `JavaInterop.isJavaObject(Object)` method overload.
* Deprecated helper methods in `JavaInterop`: `isNull`, `isArray`, `isBoxed`, `unbox`, `getKeyInfo`. [ForeignAccess](http://www.graalvm.org/truffle/javadoc/com/oracle/truffle/api/interop/ForeignAccess.html) already provides equivalent methods: `sendIsNull`, `sendIsArray`, `sendIsBoxed`, `sendUnbox`, `sendKeyInfo`, respectively.
* Deprecated all String based API in Source and SourceSection and replaced it with CharSequence based APIs. Automated migration with Jackpot rules is available (run `mx jackpot --apply`).
* Added [Source.Builder.language](http://www.graalvm.org/truffle/javadoc/com/oracle/truffle/api/source/Source.Builder.html#language-java.lang.String-) and [Source.getLanguage](http://www.graalvm.org/truffle/javadoc/com/oracle/truffle/api/source/Source.html#getLanguage--) to be able to set/get source language in addition to MIME type.
* Added the [inCompilationRoot](http://www.graalvm.org/truffle/javadoc/com/oracle/truffle/api/CompilerDirectives.html#inCompilationRoot--) compiler directive.
* Deprecated TruffleBoundary#throwsControlFlowException and introduced TruffleBoundary#transferToInterpreterOnException.

## Version 0.27
16-Aug-2017

* The Truffle API now depends on the Graal SDK jar to also be on the classpath.
* Added an implementation of org.graalvm.polyglot API in Truffle.
* API classes in com.oracle.truffe.api.vm package will soon be deprecated. Use the org.graalvm.polyglot API instead.
* Added [SourceSectionFilter.Builder](http://www.graalvm.org/truffle/javadoc/com/oracle/truffle/api/instrumentation/SourceSectionFilter.Builderhtml).`rootNameIs(Predicate<String>)` to filter for source sections based on the name of the RootNode.
* Added [AllocationReporter](http://www.graalvm.org/truffle/javadoc/com/oracle/truffle/api/instrumentation/AllocationReporter.html) as a service for guest languages to report allocation of guest language values.
* Added [Instrumenter.attachAllocationListener](http://www.graalvm.org/truffle/javadoc/com/oracle/truffle/api/instrumentation/Instrumenter.html#attachAllocationListener-com.oracle.truffle.api.instrumentation.AllocationEventFilter-T-), [AllocationEventFilter](http://www.graalvm.org/truffle/javadoc/com/oracle/truffle/api/instrumentation/AllocationEventFilter.html), [AllocationListener](http://www.graalvm.org/truffle/javadoc/com/oracle/truffle/api/instrumentation/AllocationListener.html) and [AllocationEvent](http://www.graalvm.org/truffle/javadoc/com/oracle/truffle/api/instrumentation/AllocationEvent.html) for profilers to be able to track creation and size of guest language values.
* Added [RootNode.getCurrentContext](http://www.graalvm.org/truffle/javadoc/com/oracle/truffle/api/nodes/RootNode.html), [TruffleLanguage.getCurrentLanguage(Class)](http://www.graalvm.org/truffle/javadoc/com/oracle/truffle/api/TruffleLanguage.html), [TruffleLanguage.getCurrentContext(Class)](http://www.graalvm.org/truffle/javadoc/com/oracle/truffle/api/TruffleLanguage.html) to allow static lookups of the language and context.
* Added an id property to [TruffleLanguage.Registration](http://www.graalvm.org/truffle/javadoc/com/oracle/truffle/api/TruffleLanguage.Registration#id) to specify a unique identifier for each language. If not specified getName().toLowerCase() will be used. The registration id will be mandatory in future releases.
* Added an internal property to [TruffleLanguage.Registration](http://www.graalvm.org/truffle/javadoc/com/oracle/truffle/api/TruffleLanguage.Registration#internal) to specify whether a language is intended for internal use only. For example the Truffle Native Function Interface is a language that should be used from other languages only.
* Added an internal property to [TruffleInstrument.Registration](http://www.graalvm.org/truffle/javadoc/com/oracle/truffle/api/instrumentation/TruffleInstrument.Registration#internal) to specify whether a internal is intended for internal use by other instruments or languages only.
* Added the ability to describe options for languages and instruments using [TruffleLanguage.getOptionDescriptors()](http://www.graalvm.org/truffle/javadoc/com/oracle/truffle/api/TruffleLanguage.html) and [TruffleInstrument.getOptionDescriptors](http://www.graalvm.org/truffle/javadoc/com/oracle/truffle/api/instrumentation/TruffleInstrument.html). User provided options are available to the language using TruffleLanguage.Env.getOptions() and TruffleInstrument.Env.getOptions().
* Added JavaInterop.isJavaObject(TruffleObject) and JavaInterop.asJavaObject(TruffleObject) to check and convert back to host language object from a TruffleObject.
* Added [TruffleException](http://www.graalvm.org/truffle/javadoc/com/oracle/truffle/api/TruffleException.html) to allow languages to throw standardized error information.
* [Guest language stack traces](http://www.graalvm.org/truffle/javadoc/com/oracle/truffle/api/TruffleStackTraceElement.html) are now collected automatically for each exception thrown and passed through a CallTarget.
* Added RootNode.isInternal to indicate if a RootNode is considered internal and should not be shown to the guest language programmer.
* Added TruffleLanguage.lookupSymbol to be implemented by languages to support language agnostic lookups in the top-most scope.
* Added TruffleLanguage.Env.getApplicationArguments() to access application arguments specified by the user.
* Added [@Option](http://www.graalvm.org/truffle/javadoc/com/oracle/truffle/api/Option.html) annotation to allow simple declaration of options in TruffleLanguage or TruffleInstrument subclasses.
* Added [TruffleLanguage.RunWithPolyglotRule](http://www.graalvm.org/truffle/javadoc/com/oracle/truffle/tck/TruffleRunner.RunWithPolyglotRule.html) JUnit rule to allow running unit tests in the context of a polyglot engine.
* Added implementationName property to [TruffleLanguage.Registration](http://www.graalvm.org/truffle/javadoc/com/oracle/truffle/api/TruffleLanguage.Registration#implementationName) to specify a human readable name of the language implementation name.
* Added TruffleLanguage.Env.lookupSymbol(String) to be used by other languages to support language lookups in their top-most scope.
* Added TruffleLanguage.Env.lookupHostSymbol(String) to be used by other languages to support language lookups from the host language.
* Added TruffleLanguage.Env.isHostLookupAllowed() to find out whether host lookup is generally allowed.
* Added Node#notifyInserted(Node) to notify the instrumentation framework about changes in the AST after the first execution.
* Added TruffleLanguage.Env.newContextBuilder() that allows guest languages to create inner language contexts/environments by returning TruffleContext instances.
* Added a concept of breakpoints shared across sessions, associated with Debugger instance: [Debugger.install](http://www.graalvm.org/truffle/javadoc/com/oracle/truffle/api/debug/Debugger.html#install-com.oracle.truffle.api.debug.Breakpoint-), [Debugger.getBreakpoints](http://www.graalvm.org/truffle/javadoc/com/oracle/truffle/api/debug/Debugger.html#getBreakpoints--) and a possibility to listen on breakpoints changes: [Debugger.PROPERTY_BREAKPOINTS](http://www.graalvm.org/truffle/javadoc/com/oracle/truffle/api/debug/Debugger.html#PROPERTY_BREAKPOINTS), [Debugger.addPropertyChangeListener](http://www.graalvm.org/truffle/javadoc/com/oracle/truffle/api/debug/Debugger.html#addPropertyChangeListener-java.beans.PropertyChangeListener-) and [Debugger.removePropertyChangeListener](http://www.graalvm.org/truffle/javadoc/com/oracle/truffle/api/debug/Debugger.html#removePropertyChangeListener-java.beans.PropertyChangeListener-). [Breakpoint.isModifiable](http://www.graalvm.org/truffle/javadoc/com/oracle/truffle/api/debug/Breakpoint.html#isModifiable--) added to be able to distinguish the shared read-only copy of installed Breakpoints.
* [TruffleInstrument.Env.getLanguages()](http://www.graalvm.org/truffle/javadoc/com/oracle/truffle/api/instrumentation/TruffleInstrument.Env.html#getLanguages--) returns languages by their IDs instead of MIME types when the new polyglot API is used.
* Deprecated [ExactMath.addExact(int, int)](http://www.graalvm.org/truffle/javadoc/com/oracle/truffle/api/ExactMath.html#addExact-int-int-), [ExactMath.addExact(long, long)](http://www.graalvm.org/truffle/javadoc/com/oracle/truffle/api/ExactMath.html#addExact-long-long-), [ExactMath.subtractExact(int, int)](http://www.graalvm.org/truffle/javadoc/com/oracle/truffle/api/ExactMath.html#subtractExact-int-int-), [ExactMath.subtractExact(long, long)](http://www.graalvm.org/truffle/javadoc/com/oracle/truffle/api/ExactMath.html#subtractExact-long-long-), [ExactMath.multiplyExact(int, int)](http://www.graalvm.org/truffle/javadoc/com/oracle/truffle/api/ExactMath.html#multiplyExact-int-int-), [ExactMath.multiplyExact(long, long)](http://www.graalvm.org/truffle/javadoc/com/oracle/truffle/api/ExactMath.html#multiplyExact-long-long-). Users can replace these with java.lang.Math utilities of same method names.

## Version 0.26
18-May-2017

* Language can provide additional services and instruments can [look them up](http://www.graalvm.org/truffle/javadoc/com/oracle/truffle/api/instrumentation/TruffleInstrument.Env.html#lookup).
* Renamed `DebugValue.isWriteable` to [DebugValue.isWritable](http://www.graalvm.org/truffle/javadoc/com/oracle/truffle/api/debug/DebugValue.html#isWritable--) to fix spelling.
* [Breakpoint.setCondition](http://www.graalvm.org/truffle/javadoc/com/oracle/truffle/api/debug/Breakpoint.html#setCondition-java.lang.String-) does not throw the IOException any more.
* Added new message [Message.KEY_INFO](http://www.graalvm.org/truffle/javadoc/com/oracle/truffle/api/interop/Message.html#KEY_INFO), and an argument to [Message.KEYS](http://www.graalvm.org/truffle/javadoc/com/oracle/truffle/api/interop/Message.html#KEYS) specifying whether internal keys should be provided. The appropriate foreign access [ForeignAccess.sendKeyInfo](http://www.graalvm.org/truffle/javadoc/com/oracle/truffle/api/interop/ForeignAccess.html#sendKeyInfo-com.oracle.truffle.api.nodes.Node-com.oracle.truffle.api.interop.TruffleObject-java.lang.Object-), [ForeignAccess.sendKeys](http://www.graalvm.org/truffle/javadoc/com/oracle/truffle/api/interop/ForeignAccess.html#sendKeys-com.oracle.truffle.api.nodes.Node-com.oracle.truffle.api.interop.TruffleObject-boolean-) and a new factory [ForeignAccess.Factory26](http://www.graalvm.org/truffle/javadoc/com/oracle/truffle/api/interop/ForeignAccess.Factory26.html).
* A new [KeyInfo](http://www.graalvm.org/truffle/javadoc/com/oracle/truffle/api/interop/KeyInfo.html) utility class added to help with dealing with bit flags.
* Added new Java interop utility methods: [JavaInterop.getKeyInfo](http://www.graalvm.org/truffle/javadoc/com/oracle/truffle/api/interop/java/JavaInterop.html#getKeyInfo-com.oracle.truffle.api.interop.TruffleObject-java.lang.Object-) and [JavaInterop.getMapView](http://www.graalvm.org/truffle/javadoc/com/oracle/truffle/api/interop/java/JavaInterop.html#getMapView-java.util.Map-boolean-).
* Added [metadata](http://www.graalvm.org/truffle/javadoc/com/oracle/truffle/api/metadata/package-summary.html) package, intended for APIs related to guest language structure and consumed by tools.
* Added [ScopeProvider](http://www.graalvm.org/truffle/javadoc/com/oracle/truffle/api/metadata/ScopeProvider.html) to provide a hierarchy of scopes enclosing the given node. The scopes are expected to contain variables valid at the associated node.
* Added [Scope](http://www.graalvm.org/truffle/javadoc/com/oracle/truffle/api/metadata/Scope.html) for instruments to get a list of scopes enclosing the given node. The scopes contain variables valid at the provided node.
* Added [DebugScope](http://www.graalvm.org/truffle/javadoc/com/oracle/truffle/api/debug/DebugScope.html), [DebugStackFrame.getScope](http://www.graalvm.org/truffle/javadoc/com/oracle/truffle/api/debug/DebugStackFrame.html#getScope--) and [DebugValue.getScope](http://www.graalvm.org/truffle/javadoc/com/oracle/truffle/api/debug/DebugValue.html#getScope--) to allow debuggers to retrieve the scope information and associated variables.
* Deprecated [DebugStackFrame.iterator](http://www.graalvm.org/truffle/javadoc/com/oracle/truffle/api/debug/DebugStackFrame.html) and [DebugStackFrame.getValue](http://www.graalvm.org/truffle/javadoc/com/oracle/truffle/api/debug/DebugStackFrame.html), [DebugStackFrame.getScope](http://www.graalvm.org/truffle/javadoc/com/oracle/truffle/api/debug/DebugStackFrame.html#getScope--) is to be used instead.
* Added [Cached.dimensions()](http://www.graalvm.org/truffle/javadoc/com/oracle/truffle/api/dsl/Cached.html) to specify compilation finalness of cached arrays.
* [SuspendedEvent.prepareStepOut](http://www.graalvm.org/truffle/javadoc/com/oracle/truffle/api/debug/SuspendedEvent.html#prepareStepOut-int-) has a `stepCount` argument for consistency with other prepare methods. The no-argument method is deprecated.
* Multiple calls to `SuspendedEvent.prepare*()` methods accumulate the requests to create a composed action. This allows creation of debugging meta-actions.
* [JavaInterop.toJavaClass](http://www.graalvm.org/truffle/javadoc/com/oracle/truffle/api/interop/java/JavaInterop.html#toJavaClass) can find proper Java class for a wrapped object
* Added environment methods TruffleLanguage.Env.getLanguages(), TruffleLanguage.Env.getInstruments(), TruffleInstrument.Env.getLanguages(), TruffleInstrument.Env.getInstruments() that allows languages or instruments to inspect some basic information about other installed languages or instruments.
* Added lookup methods TruffleLanguage.Env.lookup(LanguageInfo, Class), TruffleLanguage.Env.lookup(InstrumentInfo, Class), TruffleInstrument.Env.lookup(LanguageInfo, Class) and TruffleInstrument.Env.lookup(InstrumentInfo, Class) that allows the exchange of services between instruments and languages.
* Added [EventContext.isLanguageContextInitialized](http://www.graalvm.org/truffle/javadoc/com/oracle/truffle/api/instrumentation/EventContext.html#isLanguageContextInitialized--) to be able to test language context initialization in instruments.
* Added [SuspensionFilter](http://www.graalvm.org/truffle/javadoc/com/oracle/truffle/api/debug/SuspensionFilter.html) class, [DebuggerSession.setSteppingFilter](http://www.graalvm.org/truffle/javadoc/com/oracle/truffle/api/debug/DebuggerSession.html#setSteppingFilter-com.oracle.truffle.api.debug.SuspensionFilter-) and [SuspendedEvent.isLanguageContextInitialized](http://www.graalvm.org/truffle/javadoc/com/oracle/truffle/api/debug/SuspendedEvent.html#isLanguageContextInitialized--) to be able to ignore language context initialization during debugging.

## Version 0.25
3-Apr-2017

* Added [Instrumenter.attachOutConsumer](http://www.graalvm.org/truffle/javadoc/com/oracle/truffle/api/instrumentation/Instrumenter.html#attachOutConsumer-T-) and [Instrumenter.attachErrConsumer](http://www.graalvm.org/truffle/javadoc/com/oracle/truffle/api/instrumentation/Instrumenter.html#attachErrConsumer-T-) to receive output from executions run in the associated PolyglotEngine.
* [JavaInterop.asTruffleObject](http://www.graalvm.org/truffle/javadoc/com/oracle/truffle/api/interop/java/JavaInterop.html#asTruffleObject-java.lang.Object-) lists methods as keys
* Deprecated `TypedObject` interface
* Added [PolyglotRuntime](http://www.graalvm.org/truffle/javadoc/com/oracle/truffle/api/vm/PolyglotRuntime.html) for global configuration and to allow engines share resources. The runtime of a PolyglotEngine can be configured using [PolyglotEngine](http://www.graalvm.org/truffle/javadoc/com/oracle/truffle/api/vm/PolyglotEngine.html)`.newBuilder().runtime(runtime).build()`.
* The `getInstruments()` method has been moved from the [PolyglotEngine](http://www.graalvm.org/truffle/javadoc/com/oracle/truffle/api/vm/PolyglotEngine.html) to [PolyglotRuntime](http://www.graalvm.org/truffle/javadoc/com/oracle/truffle/api/vm/PolyglotRuntime.html).
* [TruffleLanguage](http://www.graalvm.org/truffle/javadoc/com/oracle/truffle/api/TruffleLanguage.html) now requires a public default constructor instead of a singleton field named INSTANCE.
* [TruffleLanguage](http://www.graalvm.org/truffle/javadoc/com/oracle/truffle/api/TruffleLanguage.html) now requires a public no argument constructor instead of a singleton field named INSTANCE.
* The [TruffleLanguage](http://www.graalvm.org/truffle/javadoc/com/oracle/truffle/api/TruffleLanguage.html) instance can now be used to share code and assumptions between engine instances. See the TruffleLanguage javadoc for details.
* Added a new constructor to [RootNode](http://www.graalvm.org/truffle/javadoc/com/oracle/truffle/api/nodes/RootNode.html) with a [TruffleLanguage](http://www.graalvm.org/truffle/javadoc/com/oracle/truffle/api/TruffleLanguage.html) instance as argument. The current constructor was deprecated.  
* Added [RootNode.getLanguage(Class)](http://www.graalvm.org/truffle/javadoc/com/oracle/truffle/api/nodes/RootNode.html) to access the current language implementation instance.
* Added [RootNode.getLanguageInfo](http://www.graalvm.org/truffle/javadoc/com/oracle/truffle/api/nodes/RootNode.html) to access public information about the associated language.
* Added [TruffleLanguage.ContextReference](http://www.graalvm.org/truffle/javadoc/com/oracle/truffle/api/TruffleLanguage.html) class and [TruffleLanguage.getContextReference](http://www.graalvm.org/truffle/javadoc/com/oracle/truffle/api/TruffleLanguage.html).
* Added [Value.getMetaObject](http://www.graalvm.org/truffle/javadoc/com/oracle/truffle/api/vm/TruffleLanguage.html) and [Value.getSouceLocation](http://www.graalvm.org/truffle/javadoc/com/oracle/truffle/api/vm/TruffleLanguage.html)
* Deprecated [RootNode.getExecutionContext](http://www.graalvm.org/truffle/javadoc/com/oracle/truffle/api/nodes/RootNode.html)
* Deprecated [TruffleLanguage.createFindContextNode](http://www.graalvm.org/truffle/javadoc/com/oracle/truffle/api/TruffleLanguage.html) and [TruffleLanguage.findContext](http://www.graalvm.org/truffle/javadoc/com/oracle/truffle/api/TruffleLanguage.html).
* Deprecated [Node.getLanguage](http://www.graalvm.org/truffle/javadoc/com/oracle/truffle/api/nodes/Node.html).
* Deprecated [MessageResolution.language](http://www.graalvm.org/truffle/javadoc/com/oracle/truffle/api/nodes/Node.html) without replacement. (jackpot rule available)
* Deprecated [ExecutionContext](http://www.graalvm.org/truffle/javadoc/com/oracle/truffle/api/ExecutionContext.html), use RootNode#getCompilerOptions().
* Added [TruffleInstrument.Registration.services()](http://www.graalvm.org/truffle/javadoc/com/oracle/truffle/api/instrumentation/TruffleInstrument.Registration#services) to support declarative registration of services
* Deprecated internal class DSLOptions. Will be removed in the next release.
* Deprecated [Shape.getData()](http://www.graalvm.org/truffle/javadoc/com/oracle/truffle/api/object/Shape.html) and [ObjectType.createShapeData(Shape)](http://www.graalvm.org/truffle/javadoc/com/oracle/truffle/api/object/ObjectType.html) without replacement.
* Added [TruffleRunner](http://www.graalvm.org/truffle/javadoc/com/oracle/truffle/tck/TruffleRunner.html) JUnit runner for unit testing Truffle compilation.

## Version 0.24
1-Mar-2017
* Added possibility to activate/deactivate breakpoints via [DebuggerSession.setBreakpointsActive](http://www.graalvm.org/truffle/javadoc/com/oracle/truffle/api/debug/DebuggerSession.html#setBreakpointsActive-boolean-) and get the active state via [DebuggerSession.isBreakpointsActive](http://www.graalvm.org/truffle/javadoc/com/oracle/truffle/api/debug/DebuggerSession.html#isBreakpointsActive--).
* Deprecated the send methods in [ForeignAccess](http://www.graalvm.org/truffle/javadoc/com/oracle/truffle/api/interop/ForeignAccess.html) and added a a new version that does not require a frame parameter. ([Jackpot](https://bitbucket.org/jlahoda/jackpot30/wiki/Home) rule for automatic migration available)
* Made [@NodeChild](http://www.graalvm.org/truffle/javadoc/com/oracle/truffle/api/dsl/NodeChild.html) and [@NodeField](http://www.graalvm.org/truffle/javadoc/com/oracle/truffle/api/dsl/NodeField.html) annotations repeatable
* Added Truffle Native Function Interface.
* Abstract deprecated methods in [NodeClass](http://www.graalvm.org/truffle/javadoc/com/oracle/truffle/api/nodes/NodeClass.html) have default implementation
* Added [RootNode.cloneUninitialized](http://www.graalvm.org/truffle/javadoc/com/oracle/truffle/api/nodes/RootNode.html) that allows an optimizing runtime to efficiently create uninitialized clones of root nodes on demand.

## Version 0.23
1-Feb-2017
* Incompatible: Removed most of deprecated APIs from the [com.oracle.truffle.api.source package](http://www.graalvm.org/truffle/javadoc/com/oracle/truffle/api/source/package-summary.html).
* Enabled the new flat generated code layout for Truffle DSL as default. To use it just recompile your guest language with latest Truffle annotation processor. The new layout uses a bitset to encode the states of specializations instead of using a node chain for efficiency. The number of specializations per operation is now limited to 127 (with no implicit casts used). All changes in the new layout are expected to be compatible with the old layout. The optimization strategy for implicit casts and fallback handlers changed and might produce different peak performance results.
* Deprecated the frame argument for [IndirectCallNode](http://www.graalvm.org/truffle/javadoc/com/oracle/truffle/api/nodes/IndirectCallNode.html) and [DirectCallNode](http://www.graalvm.org/truffle/javadoc/com/oracle/truffle/api/nodes/DirectCallNode.html). The frame argument is no longer required.
* Deprecated [FrameInstance](http://www.graalvm.org/truffle/javadoc/com/oracle/truffle/api/frame/FrameInstance.html).getFrame(FrameAccess, boolean). Usages need to be replaced by FrameInstance.getFrame(FrameAccess). The slowPath parameter was removed without replacement.
* Deprecated FrameAccess.NONE without replacement.
* [FrameInstance](http://www.graalvm.org/truffle/javadoc/com/oracle/truffle/api/frame/FrameInstance.html).getFrame now throws an AssertionError if a local variable of a frame was written in READ_ONLY frame access mode.

## Version 0.22
13-Jan-2017
* [TruffleLanguage.isVisible](http://www.graalvm.org/truffle/javadoc/com/oracle/truffle/api/TruffleLanguage.html#isVisible-C-java.lang.Object-) allows languages to control printing of values in interactive environments
* [PolyglotEngine](http://www.graalvm.org/truffle/javadoc/com/oracle/truffle/api/vm/PolyglotEngine.html)`.findGlobalSymbols` that returns `Iterable`
* [TruffleLanguage](http://www.graalvm.org/truffle/javadoc/com/oracle/truffle/api/TruffleLanguage.html)`.importSymbols` that returns `Iterable`
* [RootNode.setCallTarget](http://www.graalvm.org/truffle/javadoc/com/oracle/truffle/api/nodes/RootNode.html#setCallTarget-com.oracle.truffle.api.RootCallTarget-) is deprecated
* Generic parsing method [TruffleLanguage](http://www.graalvm.org/truffle/javadoc/com/oracle/truffle/api/TruffleLanguage.html).`parse(`[ParsingRequest](http://www.graalvm.org/truffle/javadoc/com/oracle/truffle/api/TruffleLanguage.ParsingRequest.html) `)` replaces now deprecated multi-argument `parse` method.
* Added [TruffleLanguage.findMetaObject](http://www.graalvm.org/truffle/javadoc/com/oracle/truffle/api/TruffleLanguage.html#findMetaObject-C-java.lang.Object-) and [DebugValue.getMetaObject](http://www.graalvm.org/truffle/javadoc/com/oracle/truffle/api/debug/DebugValue.html#getMetaObject--) to retrieve a meta-object of a value.
* Added [TruffleLanguage.findSourceLocation](http://www.graalvm.org/truffle/javadoc/com/oracle/truffle/api/TruffleLanguage.html#findSourceLocation-C-java.lang.Object-) and [DebugValue.getSourceLocation](http://www.graalvm.org/truffle/javadoc/com/oracle/truffle/api/debug/DebugValue.html#getSourceLocation--) to retrieve a source section where a value is declared.
* Added [TruffleLanguage.Registration.interactive()](http://www.graalvm.org/truffle/javadoc/com/oracle/truffle/api/TruffleLanguage.Registration.html#interactive--) and [PolyglotEngine.Language.isInteractive()](http://www.graalvm.org/truffle/javadoc/com/oracle/truffle/api/vm/PolyglotEngine.Language.html#isInteractive--) to inform about language interactive capability
* Deprecated the @[Specialization](http://www.graalvm.org/truffle/javadoc/com/oracle/truffle/api/dsl/Specialization.html) contains attribute and renamed it to replaces.
* Deprecated @[ShortCircuit](http://www.graalvm.org/truffle/javadoc/com/oracle/truffle/api/dsl/ShortCircuit.html) DSL annotation without replacement. It is recommended to implement short circuit nodes manually without using the DSL.
* Added Truffle DSL [introspection API](http://www.graalvm.org/truffle/javadoc/com/oracle/truffle/api/dsl/Introspection.html) that provides runtime information for specialization activation and cached data.

## Version 0.21
6-Dec-2016
* Added [Source.isInteractive()](http://www.graalvm.org/truffle/javadoc/com/oracle/truffle/api/source/Source.html#isInteractive--) to inform languages of a possibility to use polyglot engine streams during execution.
* Unavailable [SourceSection](http://www.graalvm.org/truffle/javadoc/com/oracle/truffle/api/source/SourceSection.html)s created by different calls to createUnavailableSection() are no longer equals(). This means builtins can share a single Source and call createUnavailableSection() for each builtin to be considered different in instrumentation.

## Version 0.20
23-Nov-2016
* Deprecated [Node.getAtomicLock()](http://www.graalvm.org/truffle/javadoc/com/oracle/truffle/api/nodes/Node.html#getAtomicLock--) and replaced it with Node.getLock() which returns a Lock.
* Switching the source and target levels to 1.8
* Significant improvements in Java/Truffle interop

## Version 0.19
27-Oct-2016
* New helper methods in [JavaInterop](http://www.graalvm.org/truffle/javadoc/com/oracle/truffle/api/interop/java/JavaInterop.html): `isArray`, `isBoxed`, `isNull`, `isPrimitive`, `unbox`, `asTruffleValue`.
* Relaxed the restrictions for calling methods on [SuspendedEvent](http://www.graalvm.org/truffle/javadoc/com/oracle/truffle/api/debug/SuspendedEvent.html) and [DebugStackFrame](http://www.graalvm.org/truffle/javadoc/com/oracle/truffle/api/debug/DebugStackFrame.html) from other threads than the execution thread. Please see the javadoc of the individual methods for details.

## Version 0.18
1-Oct-2016
* Added [Instrumenter](http://www.graalvm.org/truffle/javadoc/com/oracle/truffle/api/instrumentation/Instrumenter.html).querySourceSections(SourceSectionFilter) to get a filtered list of loaded instances.
* Added [SourceSectionFilter](http://www.graalvm.org/truffle/javadoc/com/oracle/truffle/api/instrumentation/SourceSectionFilter.html).ANY, which always matches.
* Added [Message.KEYS](http://www.graalvm.org/truffle/javadoc/com/oracle/truffle/api/interop/Message.html#KEYS) to let languages enumerate properties of its objects
* Deprecated [LineLocation](http://www.graalvm.org/truffle/javadoc/com/oracle/truffle/api/source/LineLocation.html), [SourceSection](http://www.graalvm.org/truffle/javadoc/com/oracle/truffle/api/source/SourceSection.html).getLineLocation(), [Source](http://www.graalvm.org/truffle/javadoc/com/oracle/truffle/api/source/Source.html).createLineLocation(int) without replacement.
* Deprecated [SourceSection](http://www.graalvm.org/truffle/javadoc/com/oracle/truffle/api/source/SourceSection.html).getShortDescription(); users can replace uses with their own formatting code.
* Deprecated [SourceSection](http://www.graalvm.org/truffle/javadoc/com/oracle/truffle/api/source/SourceSection.html).createUnavailable(String, String) and replaced it with.
* Added [Source](http://www.graalvm.org/truffle/javadoc/com/oracle/truffle/api/source/Source.html).createUnavailableSection(), [SourceSection](http://www.graalvm.org/truffle/javadoc/com/oracle/truffle/api/source/SourceSection.html).isAvailable() to find out whether a source section is available.
* [SourceSection](http://www.graalvm.org/truffle/javadoc/com/oracle/truffle/api/source/SourceSection.html).createSourceSection(int,int) now only throws IllegalArgumentExceptions if indices that are out of bounds with the source only when assertions (-ea) are enabled.
* Deprecated [Source](http://www.graalvm.org/truffle/javadoc/com/oracle/truffle/api/source/Source.html).createSection(int, int, int, int)

## Version 0.17
1-Sep-2016

#### Removals, Deprecations and Breaking Changes

* This release removes many deprecated APIs and is thus slightly incompatible
  * Remove deprecated instrumentation API package `com.oracle.truffle.api.instrument` and all its classes.
  * Remove deprecated API method [TruffleLanguage](http://www.graalvm.org/truffle/javadoc/com/oracle/truffle/api/TruffleLanguage.html)`.isInstrumentable(Node)`, `TruffleLanguage.getVisualizer()`, `TruffleLanguage.createWrapperNode()`, `TruffleLanguage.Env.instrumenter()`, `RootNode.applyInstrumentation()`
  * Remove deprecated API [Debugger](http://www.graalvm.org/truffle/javadoc/com/oracle/truffle/api/debug/Debugger.html)`.setTagBreakpoint`
  * Remove deprecated API [RootNode](http://www.graalvm.org/truffle/javadoc/com/oracle/truffle/api/nodes/RootNode.html)`.applyInstrumentation`
  * Remove deprecated tagging API in [SourceSection](http://www.graalvm.org/truffle/javadoc/com/oracle/truffle/api/source/SourceSection.html) and [Source](http://www.graalvm.org/truffle/javadoc/com/oracle/truffle/api/source/Source.html).

* [PolyglotEngine](http://www.graalvm.org/truffle/javadoc/com/oracle/truffle/api/vm/PolyglotEngine.html)
`eval` method and few similar ones no longer declare `throws IOException`.
The I/O now only occurs when operating with [Source](http://www.graalvm.org/truffle/javadoc/com/oracle/truffle/api/source/Source.html).
The evaluation of already loaded sources doesn't need to perform any I/O operations and
thus it makes little sense to require callers to handle the `IOException`.
This change is binary compatible, yet it is source *incompatible* change.
You may need to [adjust your sources](https://github.com/graalvm/fastr/commit/09ab156925d24bd28837907cc2ad336679afc7a2)
to compile.
* Deprecate support for the "identifier" associated with each [SourceSection](http://www.graalvm.org/truffle/javadoc/com/oracle/truffle/api/source/SourceSection.html)
* Deprecated `PolyglotEngine.Builder.onEvent(EventConsumer)` and class `EventConsumer`, debugger events are now dispatched using the `DebuggerSession`.
* [@Fallback](http://www.graalvm.org/truffle/javadoc/com/oracle/truffle/api/dsl/Fallback.html) does not support type specialized arguments anymore.

#### Additions

* All debugging APIs are now thread-safe and can be used from other threads.
* Changed the debugging API to a session based model.
  * Added [Debugger](http://www.graalvm.org/truffle/javadoc/com/oracle/truffle/api/debug/Debugger.html)`.find(TruffleLanguage.Env)` to lookup the debugger when inside a guest language implementation.
  * Added [Debugger](http://www.graalvm.org/truffle/javadoc/com/oracle/truffle/api/debug/Debugger.html)`.startSession(SuspendedCallback)` to start a new debugging session using a SuspendedCallback as replacement for `ExecutionEvent.prepareStepInto()`.
  * Added class [DebuggerSession](http://www.graalvm.org/truffle/javadoc/com/oracle/truffle/api/debug/DebuggerSession.html) which represents a debugger session where breakpoints can be installed and the execution can be suspended and resumed.
  * Added [Breakpoint](http://www.graalvm.org/truffle/javadoc/com/oracle/truffle/api/debug/Breakpoint.html)`.newBuilder` methods to create a new breakpoint using the builder pattern based on Source, URI or SourceSections.
  * Added [Breakpoint](http://www.graalvm.org/truffle/javadoc/com/oracle/truffle/api/debug/Breakpoint.html)`.isResolved()` to find out whether the source location of a breakpoint is loaded by the guest language.
  * Added [Breakpoint](http://www.graalvm.org/truffle/javadoc/com/oracle/truffle/api/debug/Breakpoint.html)`.isDisposed()` to find out whether a breakpoint is disposed.
  * Added [SuspendedEvent](http://www.graalvm.org/truffle/javadoc/com/oracle/truffle/api/debug/SuspendedEvent.html)`.getReturnValue()` to get return values of calls during debugging.
  * Added [SuspendedEvent](http://www.graalvm.org/truffle/javadoc/com/oracle/truffle/api/debug/SuspendedEvent.html)`.getBreakpoints()` to return the breakpoints that hit for a suspended event.
  * Added [SuspendedEvent](http://www.graalvm.org/truffle/javadoc/com/oracle/truffle/api/debug/SuspendedEvent.html)`.getStackFrames()` to return all guest language stack frames.
  * Added [SuspendedEvent](http://www.graalvm.org/truffle/javadoc/com/oracle/truffle/api/debug/SuspendedEvent.html)`.getTopStackFrame()` to return the topmost stack frame.
  * Added [SuspendedEvent](http://www.graalvm.org/truffle/javadoc/com/oracle/truffle/api/debug/SuspendedEvent.html)`.getSourceSection()` to return the current guest language execution location
  * Added [SuspendedEvent](http://www.graalvm.org/truffle/javadoc/com/oracle/truffle/api/debug/SuspendedEvent.html)`.getSourceSections()` to return all guest language execution locations of the current method in the AST.
  * Added class [DebugStackFrame](http://www.graalvm.org/truffle/javadoc/com/oracle/truffle/api/debug/DebugStackFrame.html) which represents a guest language stack frame. Allows to get values from the current stack frame, access stack values and evaluate inline expressions.
  * Added class [DebugValue](http://www.graalvm.org/truffle/javadoc/com/oracle/truffle/api/debug/DebugValue.html) which represents a value on a stack frame or the result of an evaluated expression.
  * Added class [DebuggerTester](http://www.graalvm.org/truffle/javadoc/com/oracle/truffle/api/debug/DebuggerTester.html) which represents a utility for testing guest language debugger support more easily.
  * Deprecated [Breakpoint](http://www.graalvm.org/truffle/javadoc/com/oracle/truffle/api/debug/Breakpoint.html)`.getCondition()` and replaced it with [Breakpoint](http://www.graalvm.org/truffle/javadoc/com/oracle/truffle/api/debug/Breakpoint.html)`.getConditionExpression()` to return a String instead of a Source object.
  * Deprecated [Breakpoint](http://www.graalvm.org/truffle/javadoc/com/oracle/truffle/api/debug/Breakpoint.html)`.setCondition(String)` and replaced it with [Breakpoint](http://www.graalvm.org/truffle/javadoc/com/oracle/truffle/api/debug/Breakpoint.html)`.setConditionExpression(String)` to avoid throwing IOException.
  * Deprecated class `ExecutionEvent` and replaced it with [Debugger](http://www.graalvm.org/truffle/javadoc/com/oracle/truffle/api/debug/Debugger.html)`.startSession(SuspendedCallback)`
  * Deprecated [Debugger](http://www.graalvm.org/truffle/javadoc/com/oracle/truffle/api/debug/Debugger.html) methods setLineBreakpoint, getBreakpoints, pause. Replacements are available in the DebuggerSession class
  * Deprecated [Breakpoint](http://www.graalvm.org/truffle/javadoc/com/oracle/truffle/api/debug/Breakpoint.html)`.getState()` to be replaced with [Breakpoint](http://www.graalvm.org/truffle/javadoc/com/oracle/truffle/api/debug/Breakpoint.html)isResolved(), [Breakpoint](http://www.graalvm.org/truffle/javadoc/com/oracle/truffle/api/debug/Breakpoint.html)isDisposed() and [Breakpoint](http://www.graalvm.org/truffle/javadoc/com/oracle/truffle/api/debug/Breakpoint.html)`.isEnabled()`.
  * Deprecated [SuspendedEvent](http://www.graalvm.org/truffle/javadoc/com/oracle/truffle/api/debug/SuspendedEvent.html)`.getNode()` and [SuspendedEvent](http://www.graalvm.org/truffle/javadoc/com/oracle/truffle/api/debug/SuspendedEvent.html).getFrame() without direct replacement.
  * Deprecated [SuspendedEvent](http://www.graalvm.org/truffle/javadoc/com/oracle/truffle/api/debug/SuspendedEvent.html)`.getRecentWarnings()` and replaced it with [SuspendedEvent](http://www.graalvm.org/truffle/javadoc/com/oracle/truffle/api/debug/SuspendedEvent.html).getBreakpointConditionException(Breakpoint)
  * Deprecated [SuspendedEvent](http://www.graalvm.org/truffle/javadoc/com/oracle/truffle/api/debug/SuspendedEvent.html)`.eval` and replaced it with `DebugStackFrame.eval(String)`
  * Deprecated [SuspendedEvent](http://www.graalvm.org/truffle/javadoc/com/oracle/truffle/api/debug/SuspendedEvent.html)`.getStack()` and replaced it with [SuspendedEvent](http://www.graalvm.org/truffle/javadoc/com/oracle/truffle/api/debug/SuspendedEvent.html).getStackFrames()
  * Deprecated [SuspendedEvent](http://www.graalvm.org/truffle/javadoc/com/oracle/truffle/api/debug/SuspendedEvent.html)`.toString(Object, FrameInstance)` and replaced it with `DebugValue.as(String.class)`.

* [TruffleLanguage.createContext](http://www.graalvm.org/truffle/javadoc/com/oracle/truffle/api/TruffleLanguage.html#createContext-com.oracle.truffle.api.TruffleLanguage.Env-)
supports [post initialization callback](http://www.graalvm.org/truffle/javadoc/com/oracle/truffle/api/TruffleLanguage.html#initializeContext-C-)
* Added [SourceSectionFilter.Builder](http://www.graalvm.org/truffle/javadoc/com/oracle/truffle/api/instrumentation/SourceSectionFilter.Builderhtml).`sourceIs(SourcePredicate)` to filter for source sections with a custom source predicate.
* Added [TruffleInstrument.Env](http://www.graalvm.org/truffle/javadoc/com/oracle/truffle/api/instrumentation/TruffleInstrument.Env.html).`isEngineRoot(RootNode)` to find out where the context of the current evaluation ends when looking up the guest language stack trace with `TruffleRuntime.iterateFrames()`.
* Added [TruffleInstrument.Env](http://www.graalvm.org/truffle/javadoc/com/oracle/truffle/api/instrumentation/TruffleInstrument.Env.html).`toString(Node, Object)` to allow string conversions for objects given a Node to identify the guest language.
* Added [EventContext](http://www.graalvm.org/truffle/javadoc/com/oracle/truffle/api/instrumentation/EventContext.html).`lookupExecutionEventNode(EventBinding)` to lookup other execution event nodes using the binding at a source location.
* Added [Node.getAtomicLock()](http://www.graalvm.org/truffle/javadoc/com/oracle/truffle/api/nodes/Node.html#getAtomicLock--) to allow atomic updates that avoid creating a closure.

## Version 0.16
* [Layout](http://www.graalvm.org/truffle/javadoc/com/oracle/truffle/api/object/dsl/Layout.html)
  now accepts an alternative way to construct an object with the `build` method instead of `create`.
* [TruffleTCK](http://www.graalvm.org/truffle/javadoc/com/oracle/truffle/tck/TruffleTCK.html) tests simple operation on foreign objects. For example, a simple WRITE access, a HAS_SIZE access, or an IS_NULL access. It also tests the message resolution of Truffle language objects, which enables using them in other languages.

## Version 0.15
1-Jul-2016
* [Source](http://www.graalvm.org/truffle/javadoc/com/oracle/truffle/api/source/Source.html) shall be
constructed via its `newBuilder` methods. The other ways to construct or modify
source objects are now deprecated.
* [RootNode.getName](http://www.graalvm.org/truffle/javadoc/com/oracle/truffle/api/nodes/RootNode.html#getName--)
to provide name of a method or function it represents.
* Instruments are now [loaded eagerly](https://github.com/graalvm/graal/commit/81018616abb0d4ae68e98b7fcd6fda7c8d0393a2) -
which has been reported as an observable behavioral change.
* The [Instrumenter](http://www.graalvm.org/truffle/javadoc/com/oracle/truffle/api/instrumentation/Instrumenter.html)
now allows one to observe when sources and source sections are being loaded via
[attaching a listener](http://www.graalvm.org/truffle/javadoc/com/oracle/truffle/api/instrumentation/Instrumenter.html#attachLoadSourceListener-com.oracle.truffle.api.instrumentation.SourceSectionFilter-T-boolean-).
* Control the way loops are exploded with a new [LoopExplosionKind](http://www.graalvm.org/truffle/javadoc/com/oracle/truffle/api/nodes/ExplodeLoop.LoopExplosionKind.html)
enum.
* [SuspendedEvent](http://www.graalvm.org/truffle/javadoc/com/oracle/truffle/api/debug/SuspendedEvent.html#toString-java.lang.Object-com.oracle.truffle.api.frame.FrameInstance-)
provides a way to convert any value on stack to its string representation.
* [TruffleTCK](http://www.graalvm.org/truffle/javadoc/com/oracle/truffle/tck/TruffleTCK.html) checks
whether languages properly support being interrupted after a time out
* Language implementations are encouraged to mark their internal sources as
[internal](http://www.graalvm.org/truffle/javadoc/com/oracle/truffle/api/source/Source.html#isInternal--)

## Version 0.14
2-Jun-2016
* [Source](http://www.graalvm.org/truffle/javadoc/com/oracle/truffle/api/source/Source.html) has been
rewritten to be more immutable. Once (part of) content of a source is loaded, it cannot be
changed.
* Methods `fromNamedAppendableText`, `fromNamedText` and `setFileCaching` of
`Source` has been deprecated as useless or not well defined
* New method `Source`.[getURI()](http://www.graalvm.org/truffle/javadoc/com/oracle/truffle/api/source/Source.html#getURI--)
has been introduced and should be used as a persistent identification of `Source` rather than
existing `getName()` & co. methods. Debugger is using the `URI` to
[attach breakpoints](http://www.graalvm.org/truffle/javadoc/com/oracle/truffle/api/debug/Debugger.html#setLineBreakpoint-int-java.net.URI-int-boolean-)
to not yet loaded sources
* Debugger introduces new [halt tag](http://www.graalvm.org/truffle/javadoc/com/oracle/truffle/api/debug/DebuggerTags.AlwaysHalt.html) to
make it easier to simulate concepts like JavaScript's `debugger` statement
* Debugger can be paused via the Debugger.[pause](http://www.graalvm.org/truffle/javadoc/com/oracle/truffle/api/debug/Debugger.html#pause--)
method
* [@CompilationFinal](http://www.graalvm.org/truffle/javadoc/com/oracle/truffle/api/CompilerDirectives.CompilationFinal.html)
annotation can now specify whether the finality applies to array elements as well
* [TruffleTCK](http://www.graalvm.org/truffle/javadoc/com/oracle/truffle/tck/TruffleTCK.html) has been
enhanced to test behavior of languages with respect to foreign array objects


## Version 0.13
22-Apr-2016
* `AcceptMessage` has been deprecated, replaced by
[MessageResolution](http://www.graalvm.org/truffle/javadoc/com/oracle/truffle/api/interop/MessageResolution.html) &
[co](http://www.graalvm.org/truffle/javadoc/com/oracle/truffle/api/interop/Resolve.html). annotations.
Now all message-oriented annotations need to be placed in a single source file.
That simplifies readability as well as improves incremental compilation in certain systems.
* Deprecated `Node.assignSourceSection` removed. This reduces the amount of memory
occupied by [Node](http://www.graalvm.org/truffle/javadoc/com/oracle/truffle/api/nodes/Node.html)
instance.
* `PolyglotEngine.Value.execute` is now as fast as direct `CallTarget.call`.
Using the [PolyglotEngine](http://www.graalvm.org/truffle/javadoc/com/oracle/truffle/api/vm/PolyglotEngine.html)
abstraction now comes with no overhead. Just [JPDA debuggers](http://wiki.apidesign.org/wiki/Truffle#Debugging_from_NetBeans)
need to
[turn debugging on](http://www.graalvm.org/truffle/javadoc/com/oracle/truffle/api/debug/Debugger.html#find-com.oracle.truffle.api.vm.PolyglotEngine-)
explicitly.
* Sharing of efficient code/AST between multiple instances of
[PolyglotEngine](http://www.graalvm.org/truffle/javadoc/com/oracle/truffle/api/vm/PolyglotEngine.html)
is possible. Using more than one `PolyglotEngine` resulted in code de-opt previously.
That isn't the case anymore. Future version of the API will provide explicit control
over the set of engines that share the code.
* Simple language JAR no longer contains test classes. There is a separate simple language tests distribution.

## Version 0.12
* The Instrumentation Framework has been revised and has new APIs that are integrated into the PolyglotEngine.
* Instrumentation support required of language implementations is specified as abstract methods on TruffleLanguage.
* Clients access instrumentation services via an instance of Instrumenter, provided by the Polyglot framework.
* `TruffleRuntime#iterateFrames` now starts at the current frame.

## Version 0.11
28-Jan-2016
* Improved interop API
* PolyglotEngine.Builder.getConfig
* TruffleLanguage.Env.isMimeTypeSupported

## Version 0.10
18-Dec-2015
* Profile API classes moved into its own com.oracle.truffle.api.profiles package

## Version 0.9
21-Oct-2015
* Debugger API

## Version 0.8
17-Jul-2015, [Repository Revision](http://lafo.ssw.uni-linz.ac.at/hg/truffle/shortlog/graal-0.8)
* The Truffle repository no longer contains Graal
* PolyglotEngine is an entry point for creating, building and running multi language Truffle systems
* Implement TruffleLanguage and use @Registration to register your language into the Truffle polyglot system
* Include Truffle TCK (test compatibility kit) into your test cases to verify your language implementation is compliant enough
* Interoperability API polished
* Cleanup of Source related API

## Version 0.7
29-Apr-2015, [Repository Revision](http://hg.openjdk.java.net/graal/graal/shortlog/graal-0.7)
* New, faster partial evaluation (no more TruffleCache).
* If a method is annotated with @ExplodeLoop and contains a loop that can not be exploded, partial evaluation will fail.
* Truffle background compilation is now multi-threaded.
* Experimental merge=true flag for @ExplodeLoop allows building bytecode-based interpreters (see BytecodeInterpreterPartialEvaluationTest).
* Added Node#deepCopy as primary method to copy ASTs.
* Disable inlining across Truffle boundary by default. New option TruffleInlineAcrossTruffleBoundary default false.
* Node.replace(Node) now guards against non-assignable replacement, and Node.isReplacementSafe(Node) checks in advance.
* Instrumentation:  AST "probing" is now safe and implemented by Node.probe(); language implementors need only implement Node.isInstrumentable() and Node.createWrapperNode().
* Instrumentation:  A new framework defines a category of  simple "instrumentation tools" that can be created, configured, and installed, after which they autonomously collect execution data of some kind.
* Instrumentation:  A new example "instrumentation tool" is a language-agnostic collector of code coverage information (CoverageTracker); there are two other examples.
* Removed unsafe compiler directives; use `sun.misc.Unsafe` instead.
* Removed `Node#onAdopt()`.
* Implemented a new generated code layout that reduces the code size.
* Changed all methods enclosed in a @TypeSystem must now be static.
* Changed all methods enclosed in generated type system classes are now static.
* Deprecated the type system constant used in the generated type system classes.
* Changed NodeFactory implementations are no longer generated by default. Use {Node}Gen#create instead of {Node}Factory#create to create new instances of nodes.
* Added @GenerateNodeFactory to generate NodeFactory implementations for this node and its subclasses.
* Deprecated @NodeAssumptions for removal in the next release.
* Deprecated experimental @Implies for removal in the next release.
* Added new package c.o.t.api.dsl.examples to the c.o.t.api.dsl project containing documented and debug-able Truffle-DSL use cases.
* Changed "typed execute methods" are no longer required for use as specialization return type or parameter. It is now sufficient to declare them in the @TypeSystem.
* Added @Cached annotation to express specialization local state.
* Added Specialization#limit to declare a limit expression for the maximum number of specialization instantiations.
* Changed syntax and semantics of Specialization#assumptions and Specialization#guards. They now use a Java like expression syntax.
* Changed guard expressions that do not bind any dynamic parameter are invoked just once per specialization instantiation. They are now asserted to be true on the fast path.
* Renamed @ImportGuards to @ImportStatic.
* Changed declaring a @TypeSystemReference for a node that contains specializations is not mandatory anymore.
* Changed types used in specializations are not restricted on types declared in the type system anymore.
* Changed nodes that declare all execute methods with the same number of evaluated arguments as specialization arguments do not require @NodeChild annotations anymore.
* Changed types used in checks and casts are not mandatory to be declared in the type system.

## Version 0.6
19-Dec-2014, [Repository Revision](http://hg.openjdk.java.net/graal/graal/shortlog/graal-0.6)
* Instrumentation: add Instrumentable API for language implementors, with most details automated (see package `com.oracle.truffle.api.instrument`).
* The BranchProfile constructor is now private. Use BranchProfile#create() instead.
* Renamed @CompilerDirectives.SlowPath to @CompilerDirectives.TruffleBoundary
* Renamed RootNode#isSplittable to RootNode#isCloningAllowed
* Removed RootNode#split. Cloning ASTs for splitting is now an implementation detail of the Truffle runtime implementation.
* Renamed DirectCallNode#isSplittable to DirectCallNode#isCallTargetCloningAllowed
* Renamed DirectCallNode#split to DirectCallNode#cloneCallTarget
* Renamed DirectCallNode#isSplit to DirectCallNode#isCallTargetCloned
* Added PrimitiveValueProfile.
* Added -G:TruffleTimeThreshold=5000 option to defer compilation for call targets
* Added RootNode#getExecutionContext to identify nodes with languages
* Removed `FrameTypeConversion` interface and changed the corresponding `FrameDescriptor` constructor to have a default value parameter instead.
* Removed `CompilerDirectives.unsafeFrameCast` (equivalent to a `(MaterializedFrame)` cast).
* Added `TruffleRuntime#getCapability` API method.
* Added `NodeInterface` and allowed child field to be declared with interfaces that extend it.
* Added `CompilerOptions` and allowed it to be set for `ExecutionContext` and `RootNode`.
* Added experimental object API (see new project `com.oracle.truffle.api.object`).

## Version 0.5
23-Sep-2014, [Repository Revision](http://hg.openjdk.java.net/graal/graal/shortlog/graal-0.5)
* Added `TruffleRuntime#getCallTargets()` to get all call targets that were created and are still referenced.
* Added `NeverValidAssumption` to complement `AlwaysValidAssumption`.
* Fixed a bug in `AssumedValue` that may not invalidate correctly.
* New option, `-G:+/-TruffleCompilationExceptionsAreThrown`, that will throw an `OptimizationFailedException` for compiler errors.

## Version 0.4
19-Aug-2014, [Repository Revision](http://hg.openjdk.java.net/graal/graal/shortlog/graal-0.4)
### Truffle
* Change API for stack walking to a visitor: `TruffleRuntime#iterateFrames` replaces `TruffleRuntime#getStackTrace`
* New flag `-G:+TraceTruffleCompilationCallTree` to print the tree of inlined calls before compilation.
* `truffle.jar`: strip out build-time only dependency into a separated JAR file (`truffle-dsl-processor.jar`)
* New flag `-G:+TraceTruffleCompilationAST` to print the AST before compilation.
* New experimental `TypedObject` interface added.
* Added `isVisited` method for `BranchProfile`.
* Added new `ConditionProfile`, `BinaryConditionProfile` and `CountingConditionProfile` utility classes to profile if conditions.

## Version 0.3
9-May-2014, [Repository Revision](http://hg.openjdk.java.net/graal/graal/shortlog/graal-0.3)
* The method `CallTarget#call` takes now a variable number of Object arguments.
* Support for collecting stack traces and for accessing the current frame in slow paths (see `TruffleRuntime#getStackTrace`).
* Renamed `CallNode` to `DirectCallNode`.
* Renamed `TruffleRuntime#createCallNode` to `TruffleRuntime#createDirectCallNode`.
* Added `IndirectCallNode` for calls with a changing `CallTarget`.
* Added `TruffleRuntime#createIndirectCallNode` to create an `IndirectCallNode`.
* `DirectCallNode#inline` was renamed to `DirectCallNode#forceInlining()`.
* Removed deprecated `Node#adoptChild`.

## Version 0.2
25-Mar-2014, [Repository Revision](http://hg.openjdk.java.net/graal/graal/shortlog/graal-0.2)
* New API `TruffleRuntime#createCallNode` to create call nodes and to give the runtime system control over its implementation.
* New API `RootNode#getCachedCallNodes` to get a weak set of `CallNode`s that have registered to call the `RootNode`.
* New API to split the AST of a call-site context sensitively. `CallNode#split`, `CallNode#isSplittable`, `CallNode#getSplitCallTarget`, `CallNode#getCurrentCallTarget`, `RootNode#isSplittable`, `RootNode#split`.
* New API to inline a call-site into the call-graph. `CallNode#isInlinable`, `CallNode#inline`, `CallNode#isInlined`.
* New API for the runtime environment to register `CallTarget`s as caller to the `RootNode`. `CallNode#registerCallTarget`.
* Improved API for counting nodes in Truffle ASTs. `NodeUtil#countNodes` can be used with a `NodeFilter`.
* New API to declare the cost of a Node for use in runtime environment specific heuristics. See `NodeCost`, `Node#getCost` and `NodeInfo#cost`.
* Changed `Node#replace` reason parameter type to `CharSequence` (to enable lazy string building)
* New `Node#insert` method for inserting new nodes into the tree (formerly `adoptChild`)
* New `Node#adoptChildren` helper method that adopts all (direct and indirect) children of a node
* New API `Node#atomic` for atomic tree operations
* Made `Node#replace` thread-safe


## Version 0.1
5-Feb-2014, [Repository Revision](http://hg.openjdk.java.net/graal/graal/shortlog/graal-0.1)
* Initial version of a multi-language framework on top of Graal.<|MERGE_RESOLUTION|>--- conflicted
+++ resolved
@@ -59,11 +59,8 @@
 * GR-71468: Significantly improve optimized performance of host proxy interfaces (`org.graalvm.polyglot.proxy.Proxy`).
 * GR-71088 Added `CompilerDirectives.EarlyInline` annotation that performs a conservative early inlining pass for methods before partial evaluation. This is intended to expose small branch/bytecode handlers and similar helpers to optimizations such as @ExplodeLoop, in particular for MERGE_EXPLODE bytecode interpreter loops.
 * GR-71088 Added `CompilerDirectives.EarlyEscapeAnalysis` annotation that runs partial escape analysis early before partial evaluation enabling partial-evaluation-constant scalar replacements. 
-<<<<<<< HEAD
 * GR-71870 Truffle DSL no longer supports mixed exclusive and shared inlined caches. Sharing will now be disabled if mixing was used. To resolve the new warnings it is typically necessary to use either `@Exclusive` or `@Shared` for all caches.
-=======
 * GR-71887: Bytecode DSL: Added a `ClearLocal` operation for fast clearing of local values.
->>>>>>> f22bed27
 
 ## Version 25.0
 * GR-31495 Added ability to specify language and instrument specific options using `Source.Builder.option(String, String)`. Languages may describe available source options by implementing `TruffleLanguage.getSourceOptionDescriptors()` and `TruffleInstrument.getSourceOptionDescriptors()` respectively.
